//! This module is automatically generated during build time and should not be modified manually.

/// An array of modules defined in Miden standard library.
///
/// Entries in the array are tuples containing module namespace and module source code.
#[rustfmt::skip]
pub const MODULES: [(&str, &str); 10] = [
<<<<<<< HEAD
// ----- std::crypto::dsa::falcon -----------------------------------------------------------------
("std::crypto::dsa::falcon", "use.std::math::poly512

# Given an element on stack top, this routine normalizes that element in 
# interval (-q/2, q/2] | q = 12289
#
# Imagine, a is the provided element, which needs to be normalized
#
# b = normalize(a)
#   = (a + (q >> 1)) % q - (q >> 1) | a ∈ [0, q), q = 12289
#
# Note, normalization requires that we can represent the number as signed integer,
# which is not allowed inside Miden VM stack. But we can ignore the sign of integer and only
# store the absolute value as field element. This can be safely done because after normalization
# anyway `b` will be squared ( for computing norm of a vector i.e. polynomial, where b is a coefficient ).
# That means we can just drop the sign, and that's what is done in this routine.
#
# To be more concrete, normalization of 12166 ( = a ) should result into -123, but absolute value 
# 123 will be kept on stack. While normalization of 21, should result into 21, which has absolute
# value 21 --- that's what is kept on stack.
#
# Expected stack state :
#
# [a, ...]
#
# After normalization ( represented using unsigned integer i.e. Miden field element ) stack looks like
#
# [b, ...]
proc.normalize
    dup
    push.6144
    gt

    if.true
        push.6144
        add

        exec.poly512::mod_12289

        dup
        push.6144
        gte

        if.true
            push.6144
            sub
        else
            push.6144
            swap
            sub
        end
    end
end

# Given four elements from Falcon prime field, on stack top, this routine 
# normalizes each of them, using above defined `normalize()` routine.
#
# Expected stack state :
#
# [a0, a1, a2, a3, ...]
#
# Output stack state :
#
# [b0, b1, b2, b3, ...]
#
# b`i` = normalize(a`i`) | i ∈ [0..4)
proc.normalize_word
    exec.normalize

    swap
    exec.normalize
    swap

    movup.2
    exec.normalize
    movdn.2

    movup.3
    exec.normalize
    movdn.3
end

# Given a degree 512 polynomial on stack, using its starting (absolute) memory address, 
# this routine normalizes each coefficient of the polynomial, using above defined 
# `normalize()` routine
#
# Imagine, f is the given polynomial of degree 512. It can be normalized using
#
# g = [normalize(f[i]) for i in range(512)]
#
# Expected stack state :
#
# [f_start_addr, g_start_addr, ...] | next 127 absolute addresses can be computed using `INCR` instruction
#
# Post normalization stack state looks like
#
# [ ... ]
#
# Note, input polynomial which is provided using memory addresses, is not mutated.
export.normalize_poly512
    push.0.0.0.0

    repeat.128
        dup.4
        loadw.mem

        exec.normalize_word

        dup.5
        storew.mem

        movup.5
        add.1
        movdn.5

        movup.4
        add.1
        movdn.4
    end

    dropw
    drop
    drop
end

# Given four elements on stack top, this routine computes squared norm of that
# vector ( read polynomial ) with four coefficients.
#
# Imagine, given vector is f, which is described as
#
# f = [a0, a1, a2, a3]
#
# Norm of that vector is
#
# √(a0 ^ 2 + a1 ^ 2 + a2 ^ 2 + a3 ^ 2)
#
# But we need squared norm, which is just skipping the final square root operation.
#
# Expected stack state :
#
# [a0, a1, a2, a3, ...]
#
# Final stack state :
#
# [b, ...] | b = a0 ^ 2 + a1 ^ 2 + a2 ^ 2 + a3 ^ 2
proc.squared_norm_word
    dup
    mul

    swap
    dup
    mul

    add

    swap
    dup
    mul

    add

    swap
    dup
    mul

    add
end

# Given a degree 512 polynomial in coefficient form, as starting (absolute) memory address 
# on stack, this routine computes squared norm of that vector, using following formula
#
# Say, f = [a0, a1, a2, ..., a510, a511]
#      g = sq_norm(f) = a0 ^ 2 + a1 ^ 2 + ... + a510 ^ 2 + a511 ^ 2
#
# Expected input stack state :
#
# [f_start_addr, ...] | f_addr`i` holds f[(i << 2) .. ((i+1) << 2)]
#
# Consecutive 127 addresses on stack can be computed using `INCR` instruction, because memory 
# addresses are consecutive i.e. monotonically increasing by 1.
#
# Final stack state :
#
# [g, ...] | g = sq_norm(f)
export.squared_norm_poly512
    push.0.0.0.0.0

    repeat.128
        dup.5
        loadw.mem

        exec.squared_norm_word
        add

        swap
        add.1
        swap

        push.0.0.0.0
    end

    dropw
    swap
    drop
end

# Falcon-512 Digital Signature Verification routine
#
# Given four degree-512 polynomials, using absolute memory addresses on stack ( i.e. 
# 512 memory addresses will be placed on stack ), this routine checks whether it's a valid
# Falcon signature or not.
#
# Four degree-512 polynomials, which are provided ( in order )
#
# f = [f0, f1, ..., f510, f511] -> decompressed Falcon-512 signature
# g = [g0, g1, ..., g510, g511] -> public key used for signing input message
# h = [h0, h1, ..., h510, h511] -> input message hashed using SHAKE256 XOF and converted to polynomial
# k = [k0, k1, ..., k510, k511] -> [abs(i) for i in f] | abs(a) = a < 0 ? 0 - a : a
#
# Each of these polynomials are represented using 128 absolute memory addresses, each holding
# four consecutive coefficients such as
#
# f`i` holds f[(i << 2) .. ((i+1) << 2)] | i ∈ [0..128)
#
# Expected stack state :
#
# [f_addr0, f_addr1, ..., f_addr126, f_addr127, g_addr0, g_addr1, ..., g_addr126, g_addr127, 
#  h_addr0, h_addr1, ..., h_addr126, h_addr127, k_addr0, k_addr1, ..., k_addr126, k_addr127, ...] | 512 absolute memory addresses
#
# After execution of verification routine, stack looks like
#
# [ ... ]
#
# If verification fails, program execution just stops, due to asserting failure !
#
# Note, none of these input memory addresses ( 512 of them ) are mutated during execution of verification routine.
export.verify.257
    push.env.locaddr.127
    movdn.2
    exec.poly512::mul_zq

    push.env.locaddr.255
    push.env.locaddr.127
    exec.poly512::neg_zq

    push.env.locaddr.127
    swap
    push.env.locaddr.255
    exec.poly512::add_zq

    push.env.locaddr.255
    push.env.locaddr.127
    exec.normalize_poly512

    # compute squared norm of s0

    push.env.locaddr.255
    exec.squared_norm_poly512

    push.env.locaddr.256
    pop.mem

    # compute squared norm of s1 ( where s1 is provided as polynomial
    # with coefficients represented using absolute value i.e. signs are ignored )

    exec.squared_norm_poly512

    push.env.locaddr.256
    push.mem
    add

    # check that norm of the signature is small enough

    push.34034726 # constant sig_bound for Falcon-512 signature
    lte
    assert
end
"),
=======
>>>>>>> 2db5b2c7
// ----- std::crypto::hashes::blake3 --------------------------------------------------------------
("std::crypto::hashes::blake3", "# Initializes four memory addresses, provided for storing initial 4x4 blake3 
# state matrix ( i.e. 16 elements each of 32 -bit ), for computing blake3 2-to-1 hash
#
# Expected stack state:
#
# [state_0_3_addr, state_4_7_addr, state_8_11_addr, state_12_15_addr]
#
# Note, state_`i`_`j`_addr -> absolute address of {state[i], state[i+1], state[i+2], state[i+3]} in memory | j = i+3
#
# Final stack state:
#
# [...]
#
# Initialized stack state is written back to provided memory addresses.
#
# Functionally this routine is equivalent to https://github.com/itzmeanjan/blake3/blob/f07d32e/include/blake3.hpp#L1709-L1713
proc.initialize
    push.0xA54FF53A.0x3C6EF372.0xBB67AE85.0x6A09E667
    movup.4
    mem_storew
    dropw

    push.0x5BE0CD19.0x1F83D9AB.0x9B05688C.0x510E527F
    movup.4
    mem_storew
    dropw

    push.0xA54FF53A.0x3C6EF372.0xBB67AE85.0x6A09E667
    movup.4
    mem_storew
    dropw

    push.11.64.0.0
    movup.4
    mem_storew
    dropw
end

# Permutes ordered message words, kept on stack top ( = sixteen 32 -bit BLAKE3 words )
#
# Expected stack top: 
#
# [s0, s1, s2, s3, s4, s5, s6, s7, s8, s9, s10, s11, s12, s13, s14, s15]
#
# After permutation, stack top:
#
# [s2, s6, s3, s10, s7, s0, s4, s13, s1, s11, s12, s5, s9, s14, s15, s8]
#
# See https://github.com/itzmeanjan/blake3/blob/f07d32ec10cbc8a10663b7e6539e0b1dab3e453b/include/blake3.hpp#L1623-L1639
# and https://github.com/maticnetwork/miden/pull/313#discussion_r922627984
proc.permute_msg_words
    movdn.7
    movup.5
    movdn.2
    movup.4
    movdn.7
    swapw.3
    swap
    movdn.7
    swapdw
    movup.2
    movdn.7
    swapw
    swapw.2
    movup.3
    movdn.6
    movdn.5
    movup.3
    swapw
    movup.3
    swapdw
end

# Given blake3 state matrix on stack top ( in order ) as 16 elements ( each of 32 -bit ),
# this routine computes output chaining value i.e. 2-to-1 hashing digest.
#
# Expected stack state:
#
# [state0, state1, state2, state3, state4, state5, state6, state7, state8, state9, state10, state11, state12, state13, state14, state15]
#
# After finalizing, stack should look like
#
# [dig0, dig1, dig2, dig3, dig4, dig5, dig6, dig7]
#
# See https://github.com/BLAKE3-team/BLAKE3/blob/da4c792/reference_impl/reference_impl.rs#L116-L119 ,
# you'll notice I've skipped executing second statement in loop body of above hyperlinked implementation,
# that's because it doesn't dictate what output of 2-to-1 hash will be.
proc.finalize
    movup.8
    u32checked_xor

    swap
    movup.8
    u32checked_xor
    swap

    movup.2
    movup.8
    u32checked_xor
    movdn.2

    movup.3
    movup.8
    u32checked_xor
    movdn.3

    movup.4
    movup.8
    u32checked_xor
    movdn.4

    movup.5
    movup.8
    u32checked_xor
    movdn.5

    movup.6
    movup.8
    u32checked_xor
    movdn.6

    movup.7
    movup.8
    u32checked_xor
    movdn.7
end

# Given blake3 state matrix ( total 16 elements, each of 32 -bit ) and 
# 8 message words ( each of 32 -bit ), this routine performs column-wise mixing
# of message words into blake3 hash state.
#
# Functionality wise this routine is equivalent to https://github.com/BLAKE3-team/BLAKE3/blob/da4c792/reference_impl/reference_impl.rs#L55-L59
#
# Expected stack state:
#
# [state0_3_addr, state4_7_addr, state8_11_addr, state12_15_addr, m0, m1, m2, m3, m4, m5, m6, m7]
#
# Note, state_`i`_`j`_addr -> absolute address of {state[i], state[i+1], state[i+2], state[i+3]} in memory | j = i+3
#
# Meaning four consecutive blake3 state words can be read from memory easily.
#
# Final stack state:
#
# [state0, state1, state2, state3, state4, state5, state6, state7, state8, state9, state10, state11, state12, state13, state14, state15]
#
# i.e. whole blake3 state is placed on stack ( in order ).
proc.columnar_mixing.1
    swapw.2
    swapw

    movup.7
    movup.6
    movup.5
    movup.4

    loc_storew.0

    movup.9
    mem_loadw
    movup.8
    push.0.0.0.0
    movup.4
    mem_loadw

    movup.8
    dup.5
    u32overflowing_add3
    drop

    swap
    movup.8
    dup.6
    u32overflowing_add3
    drop
    swap

    movup.2
    dup.6
    movup.9
    u32overflowing_add3
    drop
    movdn.2

    movup.3
    dup.7
    movup.9
    u32overflowing_add3
    drop
    movdn.3

    movup.9
    push.0.0.0.0
    movup.4
    mem_loadw

    dup.4
    u32checked_xor
    u32unchecked_rotr.16
    
    swap
    dup.5
    u32checked_xor
    u32unchecked_rotr.16
    swap

    movup.2
    dup.6
    u32checked_xor
    u32unchecked_rotr.16
    movdn.2

    movup.3
    dup.7
    u32checked_xor
    u32unchecked_rotr.16
    movdn.3

    movup.12
    push.0.0.0.0
    movup.4
    mem_loadw

    dup.4
    u32wrapping_add

    swap
    dup.5
    u32wrapping_add
    swap

    movup.2
    dup.6
    u32wrapping_add
    movdn.2

    movup.3
    dup.7
    u32wrapping_add
    movdn.3

    movupw.3

    dup.4
    u32checked_xor
    u32unchecked_rotr.12
    
    swap
    dup.5
    u32checked_xor
    u32unchecked_rotr.12
    swap

    movup.2
    dup.6
    u32checked_xor
    u32unchecked_rotr.12
    movdn.2

    movup.3
    dup.7
    u32checked_xor
    u32unchecked_rotr.12
    movdn.3

    movupw.3
    push.0.0.0.0
    loc_loadw.0
    swapw

    movup.4
    dup.8
    u32overflowing_add3
    drop

    swap
    movup.4
    dup.8
    u32overflowing_add3
    drop
    swap

    movup.2
    movup.4
    dup.8
    u32overflowing_add3
    drop
    movdn.2

    movup.3
    movup.4
    dup.8
    u32overflowing_add3
    drop
    movdn.3

    movupw.3

    dup.4
    u32checked_xor
    u32unchecked_rotr.8
    
    swap
    dup.5
    u32checked_xor
    u32unchecked_rotr.8
    swap

    movup.2
    dup.6
    u32checked_xor
    u32unchecked_rotr.8
    movdn.2

    movup.3
    dup.7
    u32checked_xor
    u32unchecked_rotr.8
    movdn.3

    movupw.3

    dup.4
    u32wrapping_add

    swap
    dup.5
    u32wrapping_add
    swap

    movup.2
    dup.6
    u32wrapping_add
    movdn.2

    movup.3
    dup.7
    u32wrapping_add
    movdn.3

    movupw.3

    dup.4
    u32checked_xor
    u32unchecked_rotr.7

    swap
    dup.5
    u32checked_xor
    u32unchecked_rotr.7
    swap

    movup.2
    dup.6
    u32checked_xor
    u32unchecked_rotr.7
    movdn.2

    movup.3
    dup.7
    u32checked_xor
    u32unchecked_rotr.7
    movdn.3

    movupw.3
end

# Given blake3 state matrix ( total 16 elements, each of 32 -bit ) and 
# 8 message words ( each of 32 -bit ), this routine performs diagonal-wise mixing
# of message words into blake3 hash state.
#
# Functionality wise this routine is equivalent to https://github.com/BLAKE3-team/BLAKE3/blob/da4c792/reference_impl/reference_impl.rs#L61-L64
#
# Expected stack state:
#
# [state0_3_addr, state4_7_addr, state8_11_addr, state12_15_addr, m0, m1, m2, m3, m4, m5, m6, m7]
#
# Note, state_`i`_`j`_addr -> absolute address of {state[i], state[i+1], state[i+2], state[i+3]} in memory | j = i+3
#
# Meaning four consecutive blake3 state words can be read from memory easily.
#
# Final stack state:
#
# [state0, state1, state2, state3, state4, state5, state6, state7, state8, state9, state10, state11, state12, state13, state14, state15]
#
# i.e. whole blake3 state is placed on stack ( in order ).
proc.diagonal_mixing.1
    swapw.2
    swapw

    movup.7
    movup.6
    movup.5
    movup.4

    loc_storew.0

    movup.9
    mem_loadw
    movup.8
    push.0.0.0.0
    movup.4
    mem_loadw

    movup.8
    dup.6
    u32overflowing_add3
    drop

    swap
    movup.8
    dup.7
    u32overflowing_add3
    drop
    swap

    movup.2
    movup.8
    dup.8
    u32overflowing_add3
    drop
    movdn.2

    movup.3
    movup.8
    dup.5
    u32overflowing_add3
    drop
    movdn.3

    movup.9
    push.0.0.0.0
    movup.4
    mem_loadw

    movup.3
    dup.4
    u32checked_xor
    u32unchecked_rotr.16
    movdn.3

    dup.5
    u32checked_xor
    u32unchecked_rotr.16

    swap
    dup.6
    u32checked_xor
    u32unchecked_rotr.16
    swap

    movup.2
    dup.7
    u32checked_xor
    u32unchecked_rotr.16
    movdn.2

    movup.12
    push.0.0.0.0
    movup.4
    mem_loadw

    movup.2
    dup.7
    u32wrapping_add
    movdn.2

    movup.3
    dup.4
    u32wrapping_add
    movdn.3

    dup.5
    u32wrapping_add

    swap
    dup.6
    u32wrapping_add
    swap

    movupw.3

    swap
    dup.6
    u32checked_xor
    u32unchecked_rotr.12
    swap

    movup.2
    dup.7
    u32checked_xor
    u32unchecked_rotr.12
    movdn.2

    movup.3
    dup.4
    u32checked_xor
    u32unchecked_rotr.12
    movdn.3

    dup.5
    u32checked_xor
    u32unchecked_rotr.12

    movupw.3
    push.0.0.0.0
    loc_loadw.0
    swapw

    movup.4
    dup.9
    u32overflowing_add3
    drop

    swap
    movup.4
    dup.9
    u32overflowing_add3
    drop
    swap

    movup.2
    movup.4
    dup.9
    u32overflowing_add3
    drop
    movdn.2

    movup.3
    movup.4
    dup.5
    u32overflowing_add3
    drop
    movdn.3

    movupw.3

    movup.3
    dup.4
    u32checked_xor
    u32unchecked_rotr.8
    movdn.3

    dup.5
    u32checked_xor
    u32unchecked_rotr.8

    swap
    dup.6
    u32checked_xor
    u32unchecked_rotr.8
    swap

    movup.2
    dup.7
    u32checked_xor
    u32unchecked_rotr.8
    movdn.2

    movupw.3

    movup.2
    dup.7
    u32wrapping_add
    movdn.2

    movup.3
    dup.4
    u32wrapping_add
    movdn.3

    dup.5
    u32wrapping_add

    swap
    dup.6
    u32wrapping_add
    swap

    movupw.3

    swap
    dup.6
    u32checked_xor
    u32unchecked_rotr.7
    swap

    movup.2
    dup.7
    u32checked_xor
    u32unchecked_rotr.7
    movdn.2

    movup.3
    dup.4
    u32checked_xor
    u32unchecked_rotr.7
    movdn.3

    dup.5
    u32checked_xor
    u32unchecked_rotr.7

    movupw.3
end

# Given blake3 state matrix ( total 16 elements, each of 32 -bit ) and 
# 16 message words ( each of 32 -bit ), this routine applies single round of mixing
# of message words into hash state i.e. msg_word[0..8] are mixed into hash state using
# columnar mixing while remaining message words ( msg_word[8..16] ) are mixed into hash state
# using diagonal mixing.
#
# Functionality wise this routine is equivalent to https://github.com/BLAKE3-team/BLAKE3/blob/da4c792/reference_impl/reference_impl.rs#L54-L65
#
# Expected stack state:
#
# [state0_3_addr, state4_7_addr, state8_11_addr, state12_15_addr, m0, m1, m2, m3, m4, m5, m6, m7, m8, m9, m10, m11, m12, m13, m14, m15]
#
# Note, state_`i`_`j`_addr -> absolute address of {state[i], state[i+1], state[i+2], state[i+3]} in memory | j = i+3
#
# Meaning four consecutive blake3 state words can be read from memory easily.
#
# Final stack state:
#
# [...]
#
# i.e. mixed state matrix lives in memory addresses {state0_3_addr, state4_7_addr, state8_11_addr, state12_15_addr}, 
# which were provided, on stack top, while invoking this routine.
proc.round.5
    loc_storew.0

    exec.columnar_mixing

    loc_storew.1
    dropw
    loc_storew.2
    dropw
    loc_storew.3
    dropw
    loc_storew.4
    dropw

    locaddr.4
    locaddr.3
    locaddr.2
    locaddr.1

    exec.diagonal_mixing

    push.0.0.0.0
    loc_loadw.0
    swapw
    movup.4
    mem_storew
    dropw

    repeat.3
        push.0
        movdn.3
        swapw
        movup.4
        mem_storew
        dropw
    end

    repeat.3
        drop
    end
end

# Given blake3 state matrix ( total 16 elements, each of 32 -bit ) and a message block
# i.e. 16 message words ( each of 32 -bit ), this routine applies 7 rounds of mixing
# of (permuted) message words into hash state.
#
# Functionality wise this routine is equivalent to https://github.com/BLAKE3-team/BLAKE3/blob/da4c792/reference_impl/reference_impl.rs#L75-L114
#
# Expected stack state:
#
# [state0_3_addr, state4_7_addr, state8_11_addr, state12_15_addr, m0, m1, m2, m3, m4, m5, m6, m7, m8, m9, m10, m11, m12, m13, m14, m15]
#
# Note, state_`i`_`j`_addr -> absolute address of {state[i], state[i+1], state[i+2], state[i+3]} in memory | j = i+3
#
# Meaning four consecutive blake3 state words can be read from memory easily.
#
# Final stack state:
#
# [...]
#
# i.e. 7 -round mixed state matrix lives in memory addresses {state0_3_addr, state4_7_addr, state8_11_addr, state12_15_addr}, 
# which were provided, on stack top, while invoking this routine. So updated state matrix can be read by caller routine, by reading
# the content of memory addresses where state was provided as routine input.
proc.compress.1
    loc_storew.0
    dropw

    # apply first 6 rounds of mixing
    repeat.6
        # round `i` | i ∈ [1..7)
        repeat.4
            dupw.3
        end

        push.0.0.0.0
        loc_loadw.0
        exec.round
        exec.permute_msg_words
    end

    # round 7 ( last round, so no message word permutation required )
    push.0.0.0.0
    loc_loadw.0
    exec.round
end

# Blake3 2-to-1 hash function, which takes 64 -bytes input and produces 32 -bytes output digest
#
# Expected stack state:
#
# [msg0, msg1, msg2, msg3, msg4, msg5, msg6, msg7, msg8, msg9, msg10, msg11, msg12, msg13, msg14, msg15]
#
# msg`i` -> 32 -bit message word | i ∈ [0, 16)
#
# Output stack state:
#
# [dig0, dig1, dig2, dig3, dig4, dig5, dig6, dig7]
#
# dig`i` -> 32 -bit digest word | i ∈ [0, 8)
export.hash.4
    locaddr.3
    locaddr.2
    locaddr.1
    locaddr.0

    exec.initialize

    # Note, chunk compression routine needs to compress only one chunk with one message 
    # block ( = 64 -bytes ) because what we're doing here is 2-to-1 hashing i.e. 64 -bytes 
    # input being converted to 32 -bytes output

    locaddr.3
    locaddr.2
    locaddr.1
    locaddr.0

    exec.compress

    push.0.0.0.0
    loc_loadw.3
    push.0.0.0.0
    loc_loadw.2
    push.0.0.0.0
    loc_loadw.1
    push.0.0.0.0
    loc_loadw.0

    exec.finalize
end
"),
// ----- std::crypto::hashes::keccak256 -----------------------------------------------------------
("std::crypto::hashes::keccak256", "# Keccak-p[1600, 24] permutation's θ step mapping function, which is implemented 
# in terms of 32 -bit word size ( bit interleaved representation )
#
# See https://github.com/itzmeanjan/merklize-sha/blob/1d35aae9da7fed20127489f362b4bc93242a516c/include/sha3.hpp#L55-L98 for original implementation
#
# Expected stack state :
#
# [state_addr, ...]
#
# Final stack state :
#
# [ ... ]
#
# Whole keccak-p[1600, 24] state can be represented using fifty u32 elements i.e. 13 absolute memory addresses
# s.t. last two elements of 12 -th ( when indexed from zero ) memory address are zeroed.
#
# Consecutive memory addresses can be computed by repeated application of `add.1`.
proc.theta.3
    dup
    locaddr.0
    mem_store
    drop

    # compute (S[0] ^ S[10] ^ S[20] ^ S[30] ^ S[40], S[1] ^ S[11] ^ S[21] ^ S[31] ^ S[41])

    # bring S[0], S[1]
    dup
    push.0.0.0.0
    movup.4
    mem_loadw

    movup.2
    drop
    movup.2
    drop

    movup.2
    add.2

    # bring S[10], S[11]
    dup
    push.0.0.0.0
    movup.4
    mem_loadw

    drop
    drop

    movup.3
    u32checked_xor

    swap

    movup.3
    u32checked_xor

    swap

    movup.2
    add.3

    # bring S[20], S[21]
    dup
    push.0.0.0.0
    movup.4
    mem_loadw

    movup.2
    drop
    movup.2
    drop

    movup.3
    u32checked_xor

    swap

    movup.3
    u32checked_xor

    swap

    movup.2
    add.2

    # bring S[30], S[31]
    dup
    push.0.0.0.0
    movup.4
    mem_loadw

    drop
    drop

    movup.3
    u32checked_xor

    swap

    movup.3
    u32checked_xor

    swap

    movup.2
    add.3

    # bring S[40], S[41]
    push.0.0.0.0
    movup.4
    mem_loadw

    movup.2
    drop
    movup.2
    drop

    movup.2
    u32checked_xor

    swap

    movup.2
    u32checked_xor

    swap

    # stack = [c0, c1]
    # compute (S[2] ^ S[12] ^ S[22] ^ S[32] ^ S[42], S[3] ^ S[13] ^ S[23] ^ S[33] ^ S[43])

    locaddr.0
    mem_load
    
    # bring S[2], S[3]
    dup
    push.0.0.0.0
    movup.4
    mem_loadw

    drop
    drop

    movup.2
    add.3

    # bring S[12], S[13]
    dup
    push.0.0.0.0
    movup.4
    mem_loadw

    movup.2
    drop
    movup.2
    drop

    movup.3
    u32checked_xor

    swap

    movup.3
    u32checked_xor

    swap

    movup.2
    add.2

    # bring S[22], S[23]
    dup
    push.0.0.0.0
    movup.4
    mem_loadw

    drop
    drop

    movup.3
    u32checked_xor

    swap

    movup.3
    u32checked_xor

    swap

    movup.2
    add.3

    # bring S[32], S[33]
    dup
    push.0.0.0.0
    movup.4
    mem_loadw

    movup.2
    drop
    movup.2
    drop

    movup.3
    u32checked_xor

    swap

    movup.3
    u32checked_xor

    swap

    movup.2
    add.2

    # bring S[42], S[43]
    push.0.0.0.0
    movup.4
    mem_loadw

    drop
    drop

    movup.2
    u32checked_xor

    swap

    movup.2
    u32checked_xor

    swap

    movup.3
    movup.3

    # stack = [c0, c1, c2, c3]

    locaddr.1
    mem_storew
    dropw

    # compute (S[4] ^ S[14] ^ S[24] ^ S[34] ^ S[44], S[5] ^ S[15] ^ S[25] ^ S[35] ^ S[45])

    locaddr.0
    mem_load
    add.1

    # bring S[4], S[5]
    dup
    push.0.0.0.0
    movup.4
    mem_loadw

    movup.2
    drop
    movup.2
    drop

    movup.2
    add.2

    # bring S[14], S[15]
    dup
    push.0.0.0.0
    movup.4
    mem_loadw

    drop
    drop

    movup.3
    u32checked_xor

    swap

    movup.3
    u32checked_xor

    swap

    movup.2
    add.3

    # bring S[24], S[25]
    dup
    push.0.0.0.0
    movup.4
    mem_loadw

    movup.2
    drop
    movup.2
    drop

    movup.3
    u32checked_xor

    swap

    movup.3
    u32checked_xor

    swap

    movup.2
    add.2

    # bring S[34], S[35]
    dup
    push.0.0.0.0
    movup.4
    mem_loadw

    drop
    drop

    movup.3
    u32checked_xor

    swap

    movup.3
    u32checked_xor

    swap

    movup.2
    add.3

    # bring S[44], S[45]
    push.0.0.0.0
    movup.4
    mem_loadw

    movup.2
    drop
    movup.2
    drop

    movup.2
    u32checked_xor

    swap

    movup.2
    u32checked_xor

    swap

    # stack = [c4, c5]
    # compute (S[6] ^ S[16] ^ S[26] ^ S[36] ^ S[46], S[7] ^ S[17] ^ S[27] ^ S[37] ^ S[47])

    locaddr.0
    mem_load
    add.1
    
    # bring S[6], S[7]
    dup
    push.0.0.0.0
    movup.4
    mem_loadw

    drop
    drop

    movup.2
    add.3

    # bring S[16], S[17]
    dup
    push.0.0.0.0
    movup.4
    mem_loadw

    movup.2
    drop
    movup.2
    drop

    movup.3
    u32checked_xor

    swap

    movup.3
    u32checked_xor

    swap

    movup.2
    add.2

    # bring S[26], S[27]
    dup
    push.0.0.0.0
    movup.4
    mem_loadw

    drop
    drop

    movup.3
    u32checked_xor

    swap

    movup.3
    u32checked_xor

    swap

    movup.2
    add.3

    # bring S[36], S[37]
    dup
    push.0.0.0.0
    movup.4
    mem_loadw

    movup.2
    drop
    movup.2
    drop

    movup.3
    u32checked_xor

    swap

    movup.3
    u32checked_xor

    swap

    movup.2
    add.2

    # bring S[46], S[47]
    push.0.0.0.0
    movup.4
    mem_loadw

    drop
    drop

    movup.2
    u32checked_xor

    swap

    movup.2
    u32checked_xor

    swap

    movup.3
    movup.3

    # stack = [c4, c5, c6, c7]

    locaddr.2
    mem_storew
    dropw

    # compute (S[8] ^ S[18] ^ S[28] ^ S[38] ^ S[48], S[9] ^ S[19] ^ S[29] ^ S[39] ^ S[49])

    locaddr.0
    mem_load
    add.2

    # bring S[8], S[9]
    dup
    push.0.0.0.0
    movup.4
    mem_loadw

    movup.2
    drop
    movup.2
    drop

    movup.2
    add.2

    # bring S[18], S[19]
    dup
    push.0.0.0.0
    movup.4
    mem_loadw

    drop
    drop

    movup.3
    u32checked_xor

    swap

    movup.3
    u32checked_xor

    swap

    movup.2
    add.3

    # bring S[28], S[29]
    dup
    push.0.0.0.0
    movup.4
    mem_loadw

    movup.2
    drop
    movup.2
    drop

    movup.3
    u32checked_xor

    swap

    movup.3
    u32checked_xor

    swap

    movup.2
    add.2

    # bring S[38], S[39]
    dup
    push.0.0.0.0
    movup.4
    mem_loadw

    drop
    drop

    movup.3
    u32checked_xor

    swap

    movup.3
    u32checked_xor

    swap

    movup.2
    add.3

    # bring S[48], S[49]
    push.0.0.0.0
    movup.4
    mem_loadw

    movup.2
    drop
    movup.2
    drop

    movup.2
    u32checked_xor

    swap

    movup.2
    u32checked_xor

    swap

    # stack = [c8, c9]

    locaddr.2
    push.0.0.0.0
    movup.4
    mem_loadw
    locaddr.1
    push.0.0.0.0
    movup.4
    mem_loadw

    # stack = [c0, c1, c2, c3, c4, c5, c6, c7, c8, c9]

    dup.8
    dup.4
    u32unchecked_rotl.1
    u32checked_xor

    dup.10
    dup.4
    u32checked_xor

    dup.2
    dup.8
    u32unchecked_rotl.1
    u32checked_xor

    dup.4
    dup.8
    u32checked_xor

    movup.6
    dup.11
    u32unchecked_rotl.1
    u32checked_xor

    movup.7
    dup.10
    u32checked_xor

    movup.8
    movup.13
    u32unchecked_rotl.1
    u32checked_xor

    movup.9
    movup.12
    u32checked_xor

    movup.10
    movup.10
    u32unchecked_rotl.1
    u32checked_xor

    movup.10
    movup.10
    u32checked_xor

    # stack = [d9, d8, d7, d6, d5, d4, d3, d2, d1, d0]

    swap
    movup.2
    movup.3
    movup.4
    movup.5
    movup.6
    movup.7
    movup.8
    movup.9

    # stack = [d0, d1, d2, d3, d4, d5, d6, d7, d8, d9]

    locaddr.0
    mem_load

    # compute state[0..4)

    dup
    push.0.0.0.0
    movup.4
    mem_loadw

    dup.5
    u32checked_xor

    swap
    dup.6
    u32checked_xor
    swap

    movup.2
    dup.7
    u32checked_xor
    movdn.2

    movup.3
    dup.8
    u32checked_xor
    movdn.3

    dup.4
    mem_storew
    dropw

    add.1

    # compute state[4..8)

    dup
    push.0.0.0.0
    movup.4
    mem_loadw

    dup.9
    u32checked_xor

    swap
    dup.10
    u32checked_xor
    swap

    movup.2
    dup.11
    u32checked_xor
    movdn.2

    movup.3
    dup.12
    u32checked_xor
    movdn.3

    dup.4
    mem_storew
    dropw

    add.1

    # compute state[8..12)

    dup
    push.0.0.0.0
    movup.4
    mem_loadw

    dup.13
    u32checked_xor

    swap
    dup.14
    u32checked_xor
    swap

    movup.2
    dup.5
    u32checked_xor
    movdn.2

    movup.3
    dup.6
    u32checked_xor
    movdn.3

    dup.4
    mem_storew
    dropw

    add.1

    # compute state[12..16)

    dup
    push.0.0.0.0
    movup.4
    mem_loadw

    dup.7
    u32checked_xor

    swap
    dup.8
    u32checked_xor
    swap

    movup.2
    dup.9
    u32checked_xor
    movdn.2

    movup.3
    dup.10
    u32checked_xor
    movdn.3

    dup.4
    mem_storew
    dropw

    add.1

    # compute state[16..20)

    dup
    push.0.0.0.0
    movup.4
    mem_loadw

    dup.11
    u32checked_xor

    swap
    dup.12
    u32checked_xor
    swap

    movup.2
    dup.13
    u32checked_xor
    movdn.2

    movup.3
    dup.14
    u32checked_xor
    movdn.3

    dup.4
    mem_storew
    dropw

    add.1

    # compute state[20..24)

    dup
    push.0.0.0.0
    movup.4
    mem_loadw

    dup.5
    u32checked_xor

    swap
    dup.6
    u32checked_xor
    swap

    movup.2
    dup.7
    u32checked_xor
    movdn.2

    movup.3
    dup.8
    u32checked_xor
    movdn.3

    dup.4
    mem_storew
    dropw

    add.1

    # compute state[24..28)

    dup
    push.0.0.0.0
    movup.4
    mem_loadw

    dup.9
    u32checked_xor

    swap
    dup.10
    u32checked_xor
    swap

    movup.2
    dup.11
    u32checked_xor
    movdn.2

    movup.3
    dup.12
    u32checked_xor
    movdn.3

    dup.4
    mem_storew
    dropw

    add.1

    # compute state[28..32)

    dup
    push.0.0.0.0
    movup.4
    mem_loadw

    dup.13
    u32checked_xor

    swap
    dup.14
    u32checked_xor
    swap

    movup.2
    dup.5
    u32checked_xor
    movdn.2

    movup.3
    dup.6
    u32checked_xor
    movdn.3

    dup.4
    mem_storew
    dropw

    add.1

    # compute state[32..36)

    dup
    push.0.0.0.0
    movup.4
    mem_loadw

    dup.7
    u32checked_xor

    swap
    dup.8
    u32checked_xor
    swap

    movup.2
    dup.9
    u32checked_xor
    movdn.2

    movup.3
    dup.10
    u32checked_xor
    movdn.3

    dup.4
    mem_storew
    dropw

    add.1

    # compute state[36..40)

    dup
    push.0.0.0.0
    movup.4
    mem_loadw

    dup.11
    u32checked_xor

    swap
    dup.12
    u32checked_xor
    swap

    movup.2
    dup.13
    u32checked_xor
    movdn.2

    movup.3
    dup.14
    u32checked_xor
    movdn.3

    dup.4
    mem_storew
    dropw

    add.1

    # compute state[40..44)

    dup
    push.0.0.0.0
    movup.4
    mem_loadw

    movup.5
    u32checked_xor

    swap
    movup.5
    u32checked_xor
    swap

    movup.2
    movup.5
    u32checked_xor
    movdn.2

    movup.3
    movup.5
    u32checked_xor
    movdn.3

    dup.4
    mem_storew
    dropw

    add.1

    # compute state[44..48)

    dup
    push.0.0.0.0
    movup.4
    mem_loadw

    movup.5
    u32checked_xor

    swap
    movup.5
    u32checked_xor
    swap

    movup.2
    movup.5
    u32checked_xor
    movdn.2

    movup.3
    movup.5
    u32checked_xor
    movdn.3

    dup.4
    mem_storew
    dropw

    add.1

    # compute state[48..50)

    dup
    push.0.0.0.0
    movup.4
    mem_loadw

    movup.5
    u32checked_xor

    swap
    movup.5
    u32checked_xor
    swap

    movup.4
    mem_storew
    dropw
end

# Keccak-p[1600, 24] permutation's ρ step mapping function, which is implemented 
# in terms of 32 -bit word size ( bit interleaved representation )
#
# See https://github.com/itzmeanjan/merklize-sha/blob/1d35aae9da7fed20127489f362b4bc93242a516c/include/sha3.hpp#L115-L147 for original implementation
#
# Expected stack state :
#
# [state_addr, ...]
#
# Final stack state :
#
# [ ... ]
#
# Whole keccak-p[1600, 24] state can be represented using fifty u32 elements i.e. 13 absolute memory addresses
# s.t. last two elements of 12 -th ( when indexed from zero ) memory address are zeroed.
#
# Consecutive memory addresses can be computed by repeated application of `add.1`.
proc.rho.1
    dup
    locaddr.0
    mem_store
    drop

    # rotate state[0..4)
    push.0.0.0.0
    dup.4
    mem_loadw

    movup.3
    u32unchecked_rotl.1
    movdn.2

    movup.4
    dup
    add.1
    movdn.5
    mem_storew

    # rotate state[4..8)
    dup.4
    mem_loadw

    u32unchecked_rotl.31
    swap
    u32unchecked_rotl.31
    swap

    movup.2
    u32unchecked_rotl.14
    movdn.2
    movup.3
    u32unchecked_rotl.14
    movdn.3

    movup.4
    dup
    add.1
    movdn.5
    mem_storew

    # rotate state[8..12)
    dup.4
    mem_loadw

    u32unchecked_rotl.13
    swap
    u32unchecked_rotl.14

    movup.2
    u32unchecked_rotl.18
    movdn.2
    movup.3
    u32unchecked_rotl.18
    movdn.3

    movup.4
    dup
    add.1
    movdn.5
    mem_storew

    # rotate state[12..16)
    dup.4
    mem_loadw

    u32unchecked_rotl.22
    swap
    u32unchecked_rotl.22
    swap

    movup.2
    u32unchecked_rotl.3
    movdn.2
    movup.3
    u32unchecked_rotl.3
    movdn.3

    movup.4
    dup
    add.1
    movdn.5
    mem_storew

    # rotate state[16..20)
    dup.4
    mem_loadw

    u32unchecked_rotl.27
    swap
    u32unchecked_rotl.28

    movup.2
    u32unchecked_rotl.10
    movdn.2
    movup.3
    u32unchecked_rotl.10
    movdn.3

    movup.4
    dup
    add.1
    movdn.5
    mem_storew

    # rotate state[20..24)
    dup.4
    mem_loadw

    u32unchecked_rotl.1
    swap
    u32unchecked_rotl.2

    movup.2
    u32unchecked_rotl.5
    movdn.2
    movup.3
    u32unchecked_rotl.5
    movdn.3

    movup.4
    dup
    add.1
    movdn.5
    mem_storew

    # rotate state[24..28)
    dup.4
    mem_loadw

    u32unchecked_rotl.21
    swap
    u32unchecked_rotl.22

    movup.2
    u32unchecked_rotl.12
    movdn.3
    movup.2
    u32unchecked_rotl.13
    movdn.2

    movup.4
    dup
    add.1
    movdn.5
    mem_storew

    # rotate state[28..32)
    dup.4
    mem_loadw

    u32unchecked_rotl.19
    swap
    u32unchecked_rotl.20

    movup.2
    u32unchecked_rotl.20
    movdn.3
    movup.2
    u32unchecked_rotl.21
    movdn.2

    movup.4
    dup
    add.1
    movdn.5
    mem_storew
     
    # rotate state[32..36)
    dup.4
    mem_loadw

    u32unchecked_rotl.22
    swap
    u32unchecked_rotl.23

    movup.2
    u32unchecked_rotl.7
    movdn.3
    movup.2
    u32unchecked_rotl.8
    movdn.2

    movup.4
    dup
    add.1
    movdn.5
    mem_storew

    # rotate state[36..40)
    dup.4
    mem_loadw

    u32unchecked_rotl.10
    swap
    u32unchecked_rotl.11

    movup.2
    u32unchecked_rotl.4
    movdn.2
    movup.3
    u32unchecked_rotl.4
    movdn.3

    movup.4
    dup
    add.1
    movdn.5
    mem_storew

    # rotate state[40..44)
    dup.4
    mem_loadw
    
    u32unchecked_rotl.9
    swap
    u32unchecked_rotl.9
    swap

    movup.2
    u32unchecked_rotl.1
    movdn.2
    movup.3
    u32unchecked_rotl.1
    movdn.3

    movup.4
    dup
    add.1
    movdn.5
    mem_storew

    # rotate state[44..48)
    dup.4
    mem_loadw

    u32unchecked_rotl.30
    swap
    u32unchecked_rotl.31

    movup.2
    u32unchecked_rotl.28
    movdn.2
    movup.3
    u32unchecked_rotl.28
    movdn.3

    movup.4
    dup
    add.1
    movdn.5
    mem_storew

    # rotate state[48..50)
    dup.4
    mem_loadw

    u32unchecked_rotl.7
    swap
    u32unchecked_rotl.7
    swap

    movup.4
    mem_storew
    dropw
end

# Keccak-p[1600, 24] permutation's π step mapping function, which is implemented 
# in terms of 32 -bit word size ( bit interleaved representation )
#
# See https://github.com/itzmeanjan/merklize-sha/blob/1d35aae9da7fed20127489f362b4bc93242a516c/include/sha3.hpp#L169-L207 for original implementation
#
# Expected stack state :
#
# [state_addr, ...]
#
# Final stack state :
#
# [ ... ]
#
# Whole keccak-p[1600, 24] state can be represented using fifty u32 elements i.e. 13 absolute memory addresses
# s.t. last two elements of 12 -th ( when indexed from zero ) memory address are zeroed.
#
# Consecutive memory addresses can be computed by repeated application of `add.1`.
proc.pi.14
    dup
    locaddr.0
    mem_store
    drop

    locaddr.1
    swap
    push.0.0.0.0

    # place state[0..4) to desired location(s)
    dup.4
    mem_loadw

    push.0.0
    movdn.3
    movdn.3

    dup.7
    mem_storew

    drop
    drop
    movdn.3
    movdn.3

    dup.5
    add.5
    mem_storew

    # place state[4..8) to desired location(s)
    movup.4
    add.1
    movdn.4

    dup.4
    mem_loadw

    push.0.0
    movdn.3
    movdn.3

    dup.7
    add.10
    mem_storew

    drop
    drop

    dup.5
    add.2
    mem_storew

    # place state[8..12) to desired location(s)
    movup.4
    add.1
    movdn.4

    dup.4
    mem_loadw

    push.0.0

    dup.7
    add.7
    mem_storew

    movup.2
    drop
    movup.2
    drop

    movdn.3
    movdn.3

    dup.5
    add.8
    mem_storew

    # place state[12..16) to desired location(s)
    movup.4
    add.1
    movdn.4

    dup.4
    mem_loadw

    dup.5
    push.0.0.0.0
    movup.4
    mem_loadw

    movup.2
    drop
    movup.2
    drop

    dup.7
    mem_storew

    dup.7
    add.5
    mem_loadw

    movup.2
    drop
    movup.2
    drop

    dup.5
    add.5
    mem_storew

    # place state[16..20) to desired location(s)
    movup.4
    add.1
    movdn.4

    dup.4
    mem_loadw

    dup.5
    add.10
    push.0.0.0.0
    movup.4
    mem_loadw

    movup.2
    drop
    movup.2
    drop

    dup.7
    add.10
    mem_storew

    dropw

    push.0.0
    movdn.3
    movdn.3

    dup.5
    add.3
    mem_storew

    # place state[20..24) to desired location(s)
    movup.4
    add.1
    movdn.4

    dup.4
    mem_loadw

    dup.5
    add.3
    push.0.0.0.0
    movup.4
    mem_loadw

    movup.2
    drop
    movup.2
    drop

    dup.7
    add.3
    mem_storew

    dup.7
    add.8
    mem_loadw

    movup.2
    drop
    movup.2
    drop

    dup.5
    add.8
    mem_storew

    # place state[24..28) to desired location(s)
    movup.4
    add.1
    movdn.4

    dup.4
    mem_loadw

    push.0.0
    movdn.3
    movdn.3

    dup.7
    add.1
    mem_storew

    drop
    drop
    movdn.3
    movdn.3

    dup.5
    add.6
    mem_storew

    # place state[28..32) to desired location(s)
    movup.4
    add.1
    movdn.4

    dup.4
    mem_loadw

    dup.5
    add.11
    mem_storew

    # place state[32..36) to desired location(s)
    movup.4
    add.1
    movdn.4

    dup.4
    mem_loadw

    push.0.0
    movdn.3
    movdn.3

    dup.7
    add.4
    mem_storew

    drop
    drop
    movdn.3
    movdn.3

    dup.5
    add.9
    mem_storew

    # place state[36..40) to desired location(s)
    movup.4
    add.1
    movdn.4

    dup.4
    mem_loadw

    dup.5
    add.1
    push.0.0.0.0
    movup.4
    mem_loadw

    movup.2
    drop
    movup.2
    drop

    dup.7
    add.1
    mem_storew

    dup.7
    add.6
    mem_loadw

    movup.2
    drop
    movup.2
    drop

    dup.5
    add.6
    mem_storew

    # place state[40..44) to desired location(s)
    movup.4
    add.1
    movdn.4

    dup.4
    mem_loadw

    dup.5
    add.7
    push.0.0.0.0
    movup.4
    mem_loadw

    drop
    drop
    movup.3
    movup.3

    dup.7
    add.7
    mem_storew

    dropw

    push.0.0
    movdn.3
    movdn.3

    dup.5
    add.12
    mem_storew

    # place state[44..48) to desired location(s)
    movup.4
    add.1
    movdn.4

    dup.4
    mem_loadw

    dup.5
    add.4
    push.0.0.0.0
    movup.4
    mem_loadw

    movup.2
    drop
    movup.2
    drop

    dup.7
    add.4
    mem_storew

    dup.7
    add.9
    mem_loadw

    movup.2
    drop
    movup.2
    drop

    dup.5
    add.9
    mem_storew

    # place state[48..50) to desired location(s)
    movup.4
    add.1
    movdn.4

    dup.4
    mem_loadw

    dup.5
    add.2
    push.0.0.0.0
    movup.4
    mem_loadw

    drop
    drop
    movdn.3
    movdn.3

    dup.7
    add.2
    mem_storew

    drop
    drop

    # memcpy
    movup.4
    drop
    locaddr.0
    mem_load
    movdn.4

    repeat.13
        dup.5
        mem_loadw

        dup.4
        mem_storew

        movup.4
        add.1
        movdn.4

        movup.5
        add.1
        movdn.5
    end

    dropw
    drop
    drop
end

# Keccak-p[1600, 24] permutation's χ step mapping function, which is implemented 
# in terms of 32 -bit word size ( bit interleaved representation )
#
# See https://github.com/itzmeanjan/merklize-sha/blob/1d35aae9da7fed20127489f362b4bc93242a516c/include/sha3.hpp#L233-L271 for original implementation
#
# Expected stack state :
#
# [state_addr, ...]
#
# Final stack state :
#
# [ ... ]
#
# Whole keccak-p[1600, 24] state can be represented using fifty u32 elements i.e. 13 absolute memory addresses
# s.t. last two elements of 12 -th ( when indexed from zero ) memory address are zeroed.
#
# Consecutive memory addresses can be computed by repeated application of `add.1`.
proc.chi.4
    dup
    locaddr.0
    mem_store
    drop

    # process state[0..10)
    dup
    push.0.0.0.0
    movup.4
    mem_loadw

    drop
    drop

    u32checked_not
    swap
    u32checked_not
    swap

    movup.2
    add.1
    dup
    movdn.3

    push.0.0.0.0
    movup.4
    mem_loadw

    dup.1
    dup.1

    movup.6
    u32checked_and

    swap

    movup.6
    u32checked_and

    swap

    movup.3
    u32checked_not
    movup.3
    u32checked_not

    movup.4
    u32checked_and
    swap
    movup.4
    u32checked_and
    swap

    movup.3
    movup.3

    locaddr.1
    mem_storew

    dup.4
    mem_loadw

    drop
    drop

    u32checked_not
    swap
    u32checked_not
    swap

    movup.2
    add.1
    dup
    movdn.3

    push.0.0.0.0
    movup.4
    mem_loadw

    movup.2
    drop
    movup.2
    drop

    dup.1
    dup.1

    movup.4
    u32checked_and
    swap
    movup.4
    u32checked_and
    swap

    movup.3
    movup.3

    movup.4
    sub.2
    push.0.0.0.0
    movup.4
    mem_loadw

    movup.5
    u32checked_not
    movup.5
    u32checked_not

    dup.2
    u32checked_and
    swap
    dup.3
    u32checked_and
    swap

    movup.7
    movup.7

    locaddr.2
    mem_storew
    dropw

    u32checked_not
    swap
    u32checked_not
    swap

    movup.2
    u32checked_and
    swap
    movup.2
    u32checked_and
    swap

    locaddr.0
    mem_load

    push.0.0.0.0

    dup.4
    mem_loadw

    locaddr.1
    push.0.0.0.0
    movup.4
    mem_loadw

    movup.4
    u32checked_xor

    swap
    movup.4
    u32checked_xor
    swap

    movup.2
    movup.4
    u32checked_xor
    movdn.2

    movup.3
    movup.4
    u32checked_xor
    movdn.3

    dup.4
    mem_storew

    movup.4
    add.1
    movdn.4

    dup.4
    mem_loadw

    locaddr.2
    push.0.0.0.0
    movup.4
    mem_loadw

    movup.4
    u32checked_xor

    swap
    movup.4
    u32checked_xor
    swap

    movup.2
    movup.4
    u32checked_xor
    movdn.2

    movup.3
    movup.4
    u32checked_xor
    movdn.3

    dup.4
    mem_storew

    movup.4
    add.1
    movdn.4

    dup.4
    mem_loadw

    movup.5
    u32checked_xor
    swap
    movup.5
    u32checked_xor
    swap

    dup.4
    mem_storew

    # process state[10..20)
    movup.4
    add.1
    movdn.4

    dup.4
    mem_loadw

    u32checked_not
    swap
    u32checked_not
    swap

    dup.3
    dup.3

    movup.2
    u32checked_and
    swap
    movup.2
    u32checked_and
    swap

    push.0.0
    locaddr.1
    mem_storew

    movup.6
    add.1
    dup
    movdn.7

    mem_loadw

    movup.5
    movup.5

    u32checked_not
    swap
    u32checked_not
    swap

    dup.2
    u32checked_and
    swap
    dup.3
    u32checked_and
    swap

    movup.3
    movup.3

    u32checked_not
    swap
    u32checked_not
    swap

    dup.4
    u32checked_and
    swap
    dup.5
    u32checked_and
    swap

    movup.3
    movup.3

    locaddr.2
    mem_storew

    movup.6
    sub.2
    dup
    movdn.7

    mem_loadw

    drop
    drop

    dup.1
    dup.1

    movup.4
    u32checked_not
    movup.5
    u32checked_not
    swap

    movup.2
    u32checked_and
    swap
    movup.2
    u32checked_and
    swap

    movup.3
    movup.3

    movup.4
    add.1
    push.0.0.0.0
    movup.4
    mem_loadw

    movup.2
    drop
    movup.2
    drop

    movup.3
    movup.3

    u32checked_not
    swap
    u32checked_not
    swap

    movup.2
    u32checked_and
    swap
    movup.2
    u32checked_and
    swap

    movup.3
    movup.3

    locaddr.3
    mem_storew

    locaddr.0
    mem_load
    add.2
    dup
    movdn.5

    mem_loadw

    push.0.0.0.0
    loc_loadw.1

    movup.4
    u32checked_xor

    swap
    movup.4
    u32checked_xor
    swap

    movup.2
    movup.4
    u32checked_xor
    movdn.2

    movup.3
    movup.4
    u32checked_xor
    movdn.3

    dup.4
    mem_storew

    movup.4
    add.1
    movdn.4

    dup.4
    mem_loadw

    push.0.0.0.0
    loc_loadw.2
    
    movup.4
    u32checked_xor

    swap
    movup.4
    u32checked_xor
    swap

    movup.2
    movup.4
    u32checked_xor
    movdn.2

    movup.3
    movup.4
    u32checked_xor
    movdn.3

    dup.4
    mem_storew

    movup.4
    add.1
    movdn.4

    dup.4
    mem_loadw

    push.0.0.0.0
    loc_loadw.3
    
    movup.4
    u32checked_xor

    swap
    movup.4
    u32checked_xor
    swap

    movup.2
    movup.4
    u32checked_xor
    movdn.2

    movup.3
    movup.4
    u32checked_xor
    movdn.3

    dup.4
    mem_storew

    # process state[20..30)
    movup.4
    add.1
    movdn.4

    dup.4
    mem_loadw

    drop
    drop

    u32checked_not
    swap
    u32checked_not
    swap

    movup.2
    add.1
    movdn.2

    dup.2
    push.0.0.0.0
    movup.4
    mem_loadw

    dup.1
    dup.1

    movup.6
    u32checked_and
    swap
    movup.6
    u32checked_and
    swap

    movup.3
    movup.3

    u32checked_not
    swap
    u32checked_not
    swap

    dup.4
    u32checked_and
    swap
    dup.5
    u32checked_and
    swap

    movup.3
    movup.3

    loc_storew.1

    movup.6
    add.1
    movdn.6

    dup.6
    mem_loadw

    movup.2
    drop
    movup.2
    drop

    dup.1
    dup.1

    movup.5
    movup.5

    u32checked_not
    swap
    u32checked_not
    swap

    movup.2
    u32checked_and
    swap
    movup.2
    u32checked_and
    swap

    movup.4
    sub.2
    movdn.4

    dup.4
    push.0.0.0.0
    movup.4
    mem_loadw

    movup.7
    movup.7

    u32checked_not
    swap
    u32checked_not
    swap

    dup.3
    dup.3

    movup.2
    u32checked_and
    swap
    movup.2
    u32checked_and
    swap

    movup.7
    movup.7

    loc_storew.2
    dropw

    u32checked_not
    swap
    u32checked_not
    swap

    movup.2
    u32checked_and
    swap
    movup.2
    u32checked_and
    swap

    push.0.0
    movdn.3
    movdn.3

    loc_storew.3

    dup.4
    mem_loadw

    push.0.0.0.0
    loc_loadw.1

    movup.4
    u32checked_xor

    swap
    movup.4
    u32checked_xor
    swap

    movup.2
    movup.4
    u32checked_xor
    movdn.2

    movup.3
    movup.4
    u32checked_xor
    movdn.3

    dup.4
    mem_storew

    movup.4
    add.1
    movdn.4

    dup.4
    mem_loadw

    push.0.0.0.0
    loc_loadw.2

    movup.4
    u32checked_xor

    swap
    movup.4
    u32checked_xor
    swap

    movup.2
    movup.4
    u32checked_xor
    movdn.2

    movup.3
    movup.4
    u32checked_xor
    movdn.3

    dup.4
    mem_storew

    movup.4
    add.1
    movdn.4

    dup.4
    mem_loadw

    push.0.0.0.0
    loc_loadw.3

    movup.4
    u32checked_xor

    swap
    movup.4
    u32checked_xor
    swap

    movup.2
    movup.4
    u32checked_xor
    movdn.2

    movup.3
    movup.4
    u32checked_xor
    movdn.3

    dup.4
    mem_storew

    # process state[30..40)
    movup.4
    add.1
    movdn.4

    dup.4
    mem_loadw

    u32checked_not
    swap
    u32checked_not
    swap

    dup.3
    dup.3

    movup.2
    u32checked_and
    swap
    movup.2
    u32checked_and
    swap

    push.0.0
    loc_storew.1

    movup.6
    add.1
    movdn.6

    dup.6
    mem_loadw

    movup.5
    movup.5

    u32checked_not
    swap
    u32checked_not
    swap

    dup.3
    dup.3

    movup.2
    u32checked_and
    swap
    movup.2
    u32checked_and
    swap

    movup.3
    movup.3

    u32checked_not
    swap
    u32checked_not
    swap

    dup.5
    dup.5

    movup.2
    u32checked_and
    swap
    movup.2
    u32checked_and
    swap

    movup.3
    movup.3

    loc_storew.2

    movup.6
    sub.2
    movdn.6

    dup.6
    mem_loadw

    drop
    drop

    movup.3
    movup.3

    u32checked_not
    swap
    u32checked_not
    swap

    dup.3
    dup.3

    movup.2
    u32checked_and
    swap
    movup.2
    u32checked_and
    swap

    movup.4
    add.1
    movdn.4

    dup.4
    push.0.0.0.0
    movup.4
    mem_loadw

    movup.2
    drop
    movup.2
    drop

    movup.5
    movup.5

    u32checked_not
    swap
    u32checked_not
    swap

    movup.2
    u32checked_and
    swap
    movup.2
    u32checked_and
    swap

    movup.3
    movup.3

    loc_storew.3

    movup.4
    sub.1
    movdn.4

    dup.4
    mem_loadw

    push.0.0.0.0
    loc_loadw.1

    movup.4
    u32checked_xor

    swap
    movup.4
    u32checked_xor
    swap

    movup.2
    movup.4
    u32checked_xor
    movdn.2

    movup.3
    movup.4
    u32checked_xor
    movdn.3

    dup.4
    mem_storew

    movup.4
    add.1
    movdn.4

    dup.4
    mem_loadw

    push.0.0.0.0
    loc_loadw.2

    movup.4
    u32checked_xor

    swap
    movup.4
    u32checked_xor
    swap

    movup.2
    movup.4
    u32checked_xor
    movdn.2

    movup.3
    movup.4
    u32checked_xor
    movdn.3

    dup.4
    mem_storew

    movup.4
    add.1
    movdn.4

    dup.4
    mem_loadw

    push.0.0.0.0
    loc_loadw.3

    movup.4
    u32checked_xor

    swap
    movup.4
    u32checked_xor
    swap

    movup.2
    movup.4
    u32checked_xor
    movdn.2

    movup.3
    movup.4
    u32checked_xor
    movdn.3

    dup.4
    mem_storew

    # process state[40..50)
    movup.4
    add.1
    movdn.4

    dup.4
    mem_loadw

    drop
    drop

    movup.2
    add.1
    movdn.2

    dup.2
    push.0.0.0.0
    movup.4
    mem_loadw

    movup.5
    movup.5

    u32checked_not
    swap
    u32checked_not
    swap

    dup.3
    dup.3

    movup.2
    u32checked_and
    swap
    movup.2
    u32checked_and
    swap

    movup.3
    movup.3

    u32checked_not
    swap
    u32checked_not
    swap

    dup.5
    dup.5

    movup.2
    u32checked_and
    swap
    movup.2
    u32checked_and
    swap

    movup.3
    movup.3

    loc_storew.1

    movup.6
    add.1
    movdn.6

    dup.6
    mem_loadw

    movup.2
    drop
    movup.2
    drop

    movup.3
    movup.3

    u32checked_not
    swap
    u32checked_not
    swap

    dup.3
    dup.3

    movup.2
    u32checked_and
    swap
    movup.2
    u32checked_and
    swap

    movup.4
    sub.2
    movdn.4

    dup.4
    push.0.0.0.0
    movup.4
    mem_loadw

    movup.7
    movup.7

    u32checked_not
    swap
    u32checked_not
    swap

    dup.3
    dup.3

    movup.2
    u32checked_and
    swap
    movup.2
    u32checked_and
    swap

    movup.7
    movup.7

    loc_storew.2
    dropw

    u32checked_not
    swap
    u32checked_not
    swap

    movup.2
    u32checked_and
    swap
    movup.2
    u32checked_and
    swap

    push.0.0
    movdn.3
    movdn.3

    loc_storew.3

    dup.4
    mem_loadw

    push.0.0.0.0
    loc_loadw.1

    movup.4
    u32checked_xor

    swap
    movup.4
    u32checked_xor
    swap

    movup.2
    movup.4
    u32checked_xor
    movdn.2

    movup.3
    movup.4
    u32checked_xor
    movdn.3

    dup.4
    mem_storew

    movup.4
    add.1
    movdn.4

    dup.4
    mem_loadw

    push.0.0.0.0
    loc_loadw.2

    movup.4
    u32checked_xor

    swap
    movup.4
    u32checked_xor
    swap

    movup.2
    movup.4
    u32checked_xor
    movdn.2

    movup.3
    movup.4
    u32checked_xor
    movdn.3

    dup.4
    mem_storew

    movup.4
    add.1
    movdn.4

    dup.4
    mem_loadw

    push.0.0.0.0
    loc_loadw.3

    movup.4
    u32checked_xor

    swap
    movup.4
    u32checked_xor
    swap

    movup.2
    movup.4
    u32checked_xor
    movdn.2

    movup.3
    movup.4
    u32checked_xor
    movdn.3

    dup.4
    mem_storew

    dropw
    drop
end

# Keccak-p[1600, 24] permutation's ι ( iota ) function, which is
# implemented in terms of 32 -bit word size ( bit interleaved form ); 
# imagine https://github.com/itzmeanjan/merklize-sha/blob/1d35aae9da7fed20127489f362b4bc93242a516c/include/sha3.hpp#L288-L306
# invoked with (c0, c1) as template arguments
#
# Expected stack state :
#
# [state_addr, c0, c1, ...]
#
# Final stack state :
#
# [ ... ]
#
# All this routine does is
#
# state[0] ^= c0
# state[1] ^= c1
proc.iota
    dup
    push.0.0.0.0
    movup.4
    mem_loadw

    movup.5
    u32checked_xor

    swap

    movup.5
    u32checked_xor

    swap

    movup.4
    mem_storew
    dropw
end

# Keccak-p[1600, 24] permutation round, without `iota` function ( all other 
# functions i.e. `theta`, `rho`, `pi`, `chi` are applied in order )
#
# As `iota` function involves xoring constant factors with first lane of state array 
# ( read state[0, 0] ), it's required to invoke them seperately after completion of
# this procedure's execution.
#
# Expected stack state :
#
# [start_addr, ... ]
#
# After finishing execution, stack looks like
#
# [ ... ]
#
# Whole keccak-p[1600, 24] state can be represented using fifty u32 elements i.e. 13 absolute memory addresses
# s.t. last two elements of 12 -th ( when indexed from zero ) memory address are zeroed.
#
# Consecutive memory addresses can be computed by repeated application of `add.1`.
#
# See https://github.com/itzmeanjan/merklize-sha/blob/1d35aae9da7fed20127489f362b4bc93242a516c/include/sha3.hpp#L325-L340
proc.round
    dup
    exec.theta

    dup
    exec.rho

    dup
    exec.pi

    exec.chi
end

# Keccak-p[1600, 24] permutation, applying 24 rounds on state array of size  5 x 5 x 64, 
# where each 64 -bit lane is represented in bit interleaved form ( in terms of two 32 -bit words ).
#
# Expected stack state :
#
# [start_addr, ... ]
#
# After finishing execution, stack looks like
#
# [ ... ]
#
# Whole keccak-p[1600, 24] state can be represented using fifty u32 elements i.e. 13 absolute memory addresses
# s.t. last two elements of 12 -th ( when indexed from zero ) memory address are zeroed.
#
# Consecutive memory addresses can be computed by repeated application of `add.1`.
#
# See https://github.com/itzmeanjan/merklize-sha/blob/1d35aae9da7fed20127489f362b4bc93242a516c/include/sha3.hpp#L379-L427
proc.keccak_p
    # permutation round 1
    dup
    exec.round

    push.0.1
    dup.2
    exec.iota

    # permutation round 2
    dup
    exec.round

    push.137.0
    dup.2
    exec.iota

    # permutation round 3
    dup
    exec.round

    push.2147483787.0
    dup.2
    exec.iota

    # permutation round 4
    dup
    exec.round

    push.2147516544.0
    dup.2
    exec.iota

    # permutation round 5
    dup
    exec.round

    push.139.1
    dup.2
    exec.iota

    # permutation round 6
    dup
    exec.round

    push.32768.1
    dup.2
    exec.iota

    # permutation round 7
    dup
    exec.round

    push.2147516552.1
    dup.2
    exec.iota

    # permutation round 8
    dup
    exec.round

    push.2147483778.1
    dup.2
    exec.iota

    # permutation round 9
    dup
    exec.round

    push.11.0
    dup.2
    exec.iota

    # permutation round 10
    dup
    exec.round

    push.10.0
    dup.2
    exec.iota

    # permutation round 11
    dup
    exec.round

    push.32898.1
    dup.2
    exec.iota

    # permutation round 12
    dup
    exec.round

    push.32771.0
    dup.2
    exec.iota

    # permutation round 13
    dup
    exec.round

    push.32907.1
    dup.2
    exec.iota

    # permutation round 14
    dup
    exec.round

    push.2147483659.1
    dup.2
    exec.iota

    # permutation round 15
    dup
    exec.round

    push.2147483786.1
    dup.2
    exec.iota

    # permutation round 16
    dup
    exec.round

    push.2147483777.1
    dup.2
    exec.iota

    # permutation round 17
    dup
    exec.round

    push.2147483777.0
    dup.2
    exec.iota

    # permutation round 18
    dup
    exec.round

    push.2147483656.0
    dup.2
    exec.iota

    # permutation round 19
    dup
    exec.round

    push.131.0
    dup.2
    exec.iota

    # permutation round 20
    dup
    exec.round

    push.2147516419.0
    dup.2
    exec.iota

    # permutation round 21
    dup
    exec.round

    push.2147516552.1
    dup.2
    exec.iota

    # permutation round 22
    dup
    exec.round

    push.2147483784.0
    dup.2
    exec.iota

    # permutation round 23
    dup
    exec.round

    push.32768.1
    dup.2
    exec.iota

    # permutation round 24
    dup
    exec.round

    push.2147516546.0
    movup.2
    exec.iota
end

# Given two 32 -bit unsigned integers ( standard form ), representing upper and lower
# bits of a 64 -bit unsigned integer ( actually a keccak-[1600, 24] lane ),
# this function converts them into bit interleaved representation, where two 32 -bit
# unsigned integers ( even portion & then odd portion ) hold bits in even and odd
# indices of 64 -bit unsigned integer ( remember it's represented in terms of
# two 32 -bit elements )
#
# Input stack state :
#
# [hi, lo, ...]
#
# After application of bit interleaving, stack looks like
#
# [even, odd, ...]
#
# Read more about bit interleaved representation in section 2.1 of https://keccak.team/files/Keccak-implementation-3.2.pdf
#
# See https://github.com/itzmeanjan/merklize-sha/blob/1d35aae9da7fed20127489f362b4bc93242a516c/include/utils.hpp#L123-L149
# for reference implementation in higher level language.
export.to_bit_interleaved
    push.0.0

    repeat.16
        u32unchecked_shr.1
        swap
        u32unchecked_shr.1
        swap

        # ---

        dup.3
        dup.3

        push.1
        u32checked_and
        swap
        push.1
        u32checked_and
        swap

        u32unchecked_shl.31
        swap
        u32unchecked_shl.15
        swap

        u32checked_xor
        u32checked_xor

        # ---

        dup.3
        dup.3

        push.2
        u32checked_and
        swap
        push.2
        u32checked_and
        swap

        u32unchecked_shl.30
        swap
        u32unchecked_shl.14
        swap

        movup.3
        u32checked_xor
        u32checked_xor
        swap

        # ---

        movup.2
        u32unchecked_shr.2
        movdn.2

        movup.3
        u32unchecked_shr.2
        movdn.3
    end

    movup.2
    drop
    movup.2
    drop
end

# Given two 32 -bit unsigned integers ( in bit interleaved form ), representing even and odd
# positioned bits of a 64 -bit unsigned integer ( actually a keccak-[1600, 24] lane ),
# this function converts them into standard representation, where two 32 -bit
# unsigned integers hold higher ( 32 -bit ) and lower ( 32 -bit ) bits of standard
# representation of 64 -bit unsigned integer
#
# Input stack state :
#
# [even, odd, ...]
#
# After application of logic, stack looks like
#
# [hi, lo, ...]
#
# This function reverts the action done by `to_bit_interleaved` function implemented above.
#
# Read more about bit interleaved representation in section 2.1 of https://keccak.team/files/Keccak-implementation-3.2.pdf
#
# See https://github.com/itzmeanjan/merklize-sha/blob/1d35aae9da7fed20127489f362b4bc93242a516c/include/utils.hpp#L151-L175
# for reference implementation in higher level language.
export.from_bit_interleaved
    push.0.0

    repeat.16
        u32unchecked_shr.2
        swap
        u32unchecked_shr.2
        swap

        # ---

        dup.3
        dup.3

        push.1
        u32checked_and
        swap
        push.1
        u32checked_and
        
        u32unchecked_shl.31
        swap
        u32unchecked_shl.30
        u32checked_xor

        movup.2
        u32checked_xor
        swap

        # ---

        dup.3
        dup.3

        push.65536
        u32checked_and
        swap
        push.65536
        u32checked_and

        u32unchecked_shl.15
        swap
        u32unchecked_shl.14
        u32checked_xor

        u32checked_xor

        # ---

        movup.2
        u32unchecked_shr.1
        movdn.2

        movup.3
        u32unchecked_shr.1
        movdn.3
    end

    movup.2
    drop
    movup.2
    drop
end

# Given 64 -bytes input ( in terms of sixteen u32 elements on stack top ) to 2-to-1
# keccak256 hash function, this function prepares 5 x 5 x 64 keccak-p[1600, 24] state
# bit array such that each of twenty five 64 -bit wide lane is represented in bit
# interleaved form, using two 32 -bit integers. After completion of execution of
# this function, state array should live in allocated memory ( total fifty u32 elements, stored in
# 13 consecutive memory addresses s.t. starting absolute address is provided ).
#
# Input stack state :
#
# [state_addr, a0, a1, a2, a3, a4, a5, a6, a7, a8, a9, a10, a11, a12, a13, a14, a15, ...]
#
# Note, state_addr is the starting absolute memory address where keccak-p[1600, 24] state
# is kept. Consecutive addresses can be computed by repeated application of `add.1` instruction.
#
# Final stack state :
#
# [...]
#
# See https://github.com/itzmeanjan/merklize-sha/blob/1d35aae9da7fed20127489f362b4bc93242a516c/include/keccak_256.hpp#L73-L153
proc.to_state_array
    repeat.4
        movdn.4
        exec.to_bit_interleaved

        movup.3
        movup.3

        exec.to_bit_interleaved

        movup.3
        movup.3

        dup.4
        mem_storew
        dropw

        add.1
    end

    push.0.0.0.1
    dup.4
    mem_storew
    dropw

    add.1

    push.0.0.0.0
    dup.4
    mem_storew
    dropw

    add.1

    push.0.0.0.0
    dup.4
    mem_storew
    dropw

    add.1

    push.0.0.0.0
    dup.4
    mem_storew
    dropw

    add.1

    push.0.0.2147483648.0
    dup.4
    mem_storew
    dropw

    add.1

    push.0.0.0.0
    dup.4
    mem_storew
    dropw

    add.1

    push.0.0.0.0
    dup.4
    mem_storew
    dropw

    add.1

    push.0.0.0.0
    dup.4
    mem_storew
    dropw

    add.1

    push.0.0.0.0
    movup.4
    mem_storew
    dropw
end

# Given 32 -bytes digest ( in terms of eight u32 elements on stack top ) in bit interleaved form,
# this function attempts to convert those into standard representation, where eight u32 elements
# live on stack top, each pair of them hold higher and lower bits of 64 -bit unsigned
# integer ( lane of keccak-p[1600, 24] state array )
#
# Input stack state :
#
# [lane0_even, lane0_odd, lane1_even, lane1_odd, lane2_even, lane2_odd, lane3_even, lane3_odd, ...]
#
# Output stack state :
#
# [dig0_hi, dig0_lo, dig1_hi, dig1_lo, dig2_hi, dig2_lo, dig3_hi, dig3_lo, ...]
#
# See https://github.com/itzmeanjan/merklize-sha/blob/1d35aae9da7fed20127489f362b4bc93242a516c/include/keccak_256.hpp#L180-L209
proc.to_digest
    repeat.4
        movup.7
        movup.7

        exec.from_bit_interleaved
    end
end

# Given 64 -bytes input, in terms of sixteen 32 -bit unsigned integers, where each pair
# of them holding higher & lower 32 -bits of 64 -bit unsigned integer ( reinterpreted on
# host CPU from little endian byte array ) respectively, this function computes 32 -bytes
# keccak256 digest, held on stack top, represented in terms of eight 32 -bit unsigned integers,
# where each pair of them keeps higher and lower 32 -bits of 64 -bit unsigned integer respectively
#
# Expected stack state :
#
# [iword0, iword1, iword2, iword3, iword4, iword5, iword6, iword7, 
#  iword8, iword9, iword10, iword11, iword12, iword13, iword14, iword15, ... ]
#
# Final stack state :
#
# [oword0, oword1, oword2, oword3, oword4, oword5, oword6, oword7, ... ]
#
# See https://github.com/itzmeanjan/merklize-sha/blob/1d35aae9da7fed20127489f362b4bc93242a516c/include/keccak_256.hpp#L232-L257
export.hash.13
    # prapare keccak256 state from input message
    locaddr.0
    exec.to_state_array

    # apply keccak-p[1600, 24] permutation
    locaddr.0
    exec.keccak_p

    # prapare keccak256 digest from state
    push.0.0.0.0
    loc_loadw.1
    push.0.0.0.0
    loc_loadw.0
    exec.to_digest
end"),
// ----- std::crypto::hashes::sha256 --------------------------------------------------------------
("std::crypto::hashes::sha256", "# Given [x, ...] on stack top, this routine computes [y, ...]
# such that y = σ_0(x), as defined in SHA specification
#
# See https://github.com/itzmeanjan/merklize-sha/blob/8a2c006/include/sha2.hpp#L73-L79
proc.small_sigma_0
    dup
    u32unchecked_rotr.7

    swap

    dup
    u32unchecked_rotr.18

    swap

    u32unchecked_shr.3

    u32checked_xor
    u32checked_xor
end

# Given [x, ...] on stack top, this routine computes [y, ...]
# such that y = σ_1(x), as defined in SHA specification
#
# See https://github.com/itzmeanjan/merklize-sha/blob/8a2c006/include/sha2.hpp#L81-L87
proc.small_sigma_1
    dup
    u32unchecked_rotr.17

    swap

    dup
    u32unchecked_rotr.19

    swap

    u32unchecked_shr.10

    u32checked_xor
    u32checked_xor
end

# Given [x, ...] on stack top, this routine computes [y, ...]
# such that y = Σ_0(x), as defined in SHA specification
#
# See https://github.com/itzmeanjan/merklize-sha/blob/8a2c006/include/sha2.hpp#L57-L63
proc.cap_sigma_0
    dup
    u32unchecked_rotr.2

    swap

    dup
    u32unchecked_rotr.13

    swap

    u32unchecked_rotr.22

    u32checked_xor
    u32checked_xor
end

# Given [x, ...] on stack top, this routine computes [y, ...]
# such that y = Σ_1(x), as defined in SHA specification
#
# See https://github.com/itzmeanjan/merklize-sha/blob/8a2c006/include/sha2.hpp#L65-L71
proc.cap_sigma_1
    dup
    u32unchecked_rotr.6

    swap

    dup
    u32unchecked_rotr.11

    swap

    u32unchecked_rotr.25

    u32checked_xor
    u32checked_xor
end

# Given [x, y, z, ...] on stack top, this routine computes [o, ...]
# such that o = ch(x, y, z), as defined in SHA specification
#
# See https://github.com/itzmeanjan/merklize-sha/blob/8a2c006/include/sha2.hpp#L37-L45
proc.ch
    swap
    dup.1
    u32checked_and

    swap
    u32checked_not

    movup.2
    u32checked_and

    u32checked_xor
end

# Given [x, y, z, ...] on stack top, this routine computes [o, ...]
# such that o = maj(x, y, z), as defined in SHA specification
#
# See https://github.com/itzmeanjan/merklize-sha/blob/8a2c006/include/sha2.hpp#L47-L55
proc.maj
    dup.1
    dup.1
    u32checked_and

    swap
    dup.3
    u32checked_and

    movup.2
    movup.3
    u32checked_and

    u32checked_xor
    u32checked_xor
end

# Given [a, b, c, d, ...] on stack top, this routine reverses order of first 
# four elements on stack top such that final stack state looks like [d, c, b, a, ...]
proc.rev_element_order
    swap
    movup.2
    movup.3
end

# Given [a, b, c, d, ...] on stack top, this routine computes next message schedule word
# using following formula
#
# t0 = small_sigma_1(a) + b
# t1 = small_sigma_0(c) + d
# return t0 + t1
#
# If to be computed message schedule word has index i ∈ [16, 64), then 
# a, b, c, d will have following indices in message schedule
#
# a = msg[i - 2]
# b = msg[i - 7]
# c = msg[i - 15]
# d = msg[i - 16]
proc.compute_message_schedule_word
    exec.small_sigma_1
    movup.2
    exec.small_sigma_0

    u32overflowing_add3
    drop
    u32wrapping_add
end

# Given eight working variables of SHA256 ( i.e. hash state ), a 32 -bit round constant & 
# 32 -bit message word on stack top, this routine consumes constant & message word into 
# hash state.
#
# Expected stack state looks like
#
# [a, b, c, d, e, f, g, h, CONST_i, WORD_i] | i ∈ [0, 64)
#
# After finishing execution, stack looks like
#
# [a', b', c', d', e', f', g', h']
#
# See https://github.com/itzmeanjan/merklize-sha/blob/8a2c006/include/sha2_256.hpp#L165-L175
proc.consume_message_word
    dup.6
    dup.6
    dup.6
    exec.ch

    movup.9
    movup.10

    u32overflowing_add3
    drop

    dup.5
    exec.cap_sigma_1

    movup.9
    u32overflowing_add3
    drop

    dup.3
    dup.3
    dup.3
    exec.maj

    dup.2
    exec.cap_sigma_0

    u32wrapping_add

    movup.5
    dup.2
    u32wrapping_add
    movdn.5

    u32wrapping_add
end

# Given 32 -bytes hash state ( in terms of 8 SHA256 words ) and 64 -bytes input 
# message ( in terms of 16 SHA256 words ) on stack top, this routine computes
# whole message schedule of 64 message words and consumes them into hash state.
#
# Expected stack state:
#
# [state0, state1, state2, state3, state4, state5, state6, state7, msg0, msg1, msg2, msg3, msg4, msg5, msg6, msg7, msg8, msg9, msg10, msg11, msg12, msg13, msg14, msg15]
#
# Final stack state after completion of execution
#
# [state0', state1', state2', state3', state4', state5', state6', state7']
#
# Note, each SHA256 word is 32 -bit wide
#
# See https://github.com/itzmeanjan/merklize-sha/blob/8a2c006/include/sha2.hpp#L89-L113
# & https://github.com/itzmeanjan/merklize-sha/blob/8a2c006/include/sha2_256.hpp#L148-L187 ( loop body execution when i = 0 )
proc.prepare_message_schedule_and_consume.2
    loc_storew.0
    dropw
    loc_storew.1
    dropw

    dup.15
    dup.15

    dup.11
    swap
    dup.4
    dup.4
    movdn.3
    movdn.2
    exec.compute_message_schedule_word # computed msg[16]

    swap
    dup.12
    swap
    dup.5
    dup.5
    movdn.3
    movdn.2
    exec.compute_message_schedule_word # computed msg[17]

    dup.1
    dup.14
    swap
    dup.7
    dup.7
    movdn.3
    movdn.2
    exec.compute_message_schedule_word # computed msg[18]

    dup.15
    dup.2
    dup.9
    dup.9
    movdn.3
    movdn.2
    exec.compute_message_schedule_word # computed msg[19]

    swapw

    push.0x428a2f98
    push.0.0.0.0
    loc_loadw.1
    push.0.0.0.0
    loc_loadw.0
    exec.consume_message_word # consume msg[0]

    push.0x71374491
    movdn.8
    exec.consume_message_word # consume msg[1]

    push.0xb5c0fbcf
    movdn.8
    exec.consume_message_word # consume msg[2]

    push.0xe9b5dba5
    movdn.8
    exec.consume_message_word # consume msg[3]

    loc_storew.0
    dropw
    loc_storew.1
    dropw

    dup.15
    dup.15
    dup.15

    dup.4
    dup.9
    dup.9
    movdn.3
    movdn.2
    exec.compute_message_schedule_word # computed msg[20]

    swap
    dup.3
    dup.10
    dup.10
    movdn.3
    movdn.2
    exec.compute_message_schedule_word # computed msg[21]

    movup.2
    dup.2
    dup.11
    dup.11
    movdn.3
    movdn.2
    exec.compute_message_schedule_word # computed msg[22]

    dup.6
    dup.2
    dup.13
    dup.13
    movdn.3
    movdn.2
    exec.compute_message_schedule_word # computed msg[23]

    movupw.2

    push.0x3956c25b
    push.0.0.0.0
    loc_loadw.1
    push.0.0.0.0
    loc_loadw.0
    exec.consume_message_word # consume msg[4]

    push.0x59f111f1
    movdn.8
    exec.consume_message_word # consume msg[5]

    push.0x923f82a4
    movdn.8
    exec.consume_message_word # consume msg[6]

    push.0xab1c5ed5
    movdn.8
    exec.consume_message_word # consume msg[7]

    loc_storew.0
    dropw
    loc_storew.1
    dropw

    dup.6
    dup.2
    dup.11
    dup.11
    movdn.3
    movdn.2
    exec.compute_message_schedule_word # computed msg[24]

    dup.6
    dup.2
    dup.13
    dup.13
    movdn.3
    movdn.2
    exec.compute_message_schedule_word # computed msg[25]

    dup.6
    dup.2
    dup.15
    dup.15
    movdn.3
    movdn.2
    exec.compute_message_schedule_word # computed msg[26]

    dup.15
    dup.15
    swap
    dup.8
    dup.4
    exec.compute_message_schedule_word # computed msg[27]

    movupw.3

    push.0xd807aa98
    push.0.0.0.0
    loc_loadw.1
    push.0.0.0.0
    loc_loadw.0
    exec.consume_message_word # consume msg[8]

    push.0x12835b01
    movdn.8
    exec.consume_message_word # consume msg[9]

    push.0x243185be
    movdn.8
    exec.consume_message_word # consume msg[10]

    push.0x550c7dc3
    movdn.8
    exec.consume_message_word # consume msg[11]

    loc_storew.0
    dropw
    loc_storew.1
    dropw

    movupw.3
    movupw.3

    dup.14
    dup.10
    dup.7
    dup.7
    movdn.3
    movdn.2
    exec.compute_message_schedule_word # computed msg[28]

    dup.14
    dup.10
    dup.9
    dup.9
    movdn.3
    movdn.2
    exec.compute_message_schedule_word # computed msg[29]

    dup.14
    dup.2
    dup.11
    dup.11
    movdn.3
    movdn.2
    exec.compute_message_schedule_word # computed msg[30]

    dup.14
    dup.2
    dup.8
    dup.13
    movdn.3
    movdn.2
    exec.compute_message_schedule_word # computed msg[31]

    movupw.2

    push.0x72be5d74
    push.0.0.0.0
    loc_loadw.1
    push.0.0.0.0
    loc_loadw.0
    exec.consume_message_word # consume msg[12]

    push.0x80deb1fe
    movdn.8
    exec.consume_message_word # consume msg[13]

    push.0x9bdc06a7
    movdn.8
    exec.consume_message_word # consume msg[14]

    push.0xc19bf174
    movdn.8
    exec.consume_message_word # consume msg[15]

    loc_storew.0
    dropw
    loc_storew.1
    dropw

    movupw.3

    dup.14
    dup.6
    dup.13
    dup.13
    movdn.3
    movdn.3
    exec.compute_message_schedule_word # computed msg[32]

    dup.14
    dup.6
    dup.13
    dup.13
    movdn.3
    movdn.3
    exec.compute_message_schedule_word # computed msg[33]

    dup.14
    dup.2
    dup.13
    dup.13
    movdn.3
    movdn.3
    exec.compute_message_schedule_word # computed msg[34]

    dup.10
    dup.2
    dup.8
    dup.14
    movdn.3
    movdn.2
    exec.compute_message_schedule_word # computed msg[35]

    movupw.3
    exec.rev_element_order

    push.0xe49b69c1
    push.0.0.0.0
    loc_loadw.1
    push.0.0.0.0
    loc_loadw.0
    exec.consume_message_word # consume msg[16]

    push.0xefbe4786
    movdn.8
    exec.consume_message_word # consume msg[17]

    push.0x0fc19dc6
    movdn.8
    exec.consume_message_word # consume msg[18]

    push.0x240ca1cc
    movdn.8
    exec.consume_message_word # consume msg[19]

    loc_storew.0
    dropw
    loc_storew.1
    dropw

    movupw.3

    dup.14
    dup.6
    dup.13
    dup.13
    movdn.3
    movdn.3
    exec.compute_message_schedule_word # computed msg[36]

    dup.14
    dup.6
    dup.13
    dup.13
    movdn.3
    movdn.3
    exec.compute_message_schedule_word # computed msg[37]

    dup.14
    dup.2
    dup.13
    dup.13
    movdn.3
    movdn.3
    exec.compute_message_schedule_word # computed msg[38]

    dup.10
    dup.2
    dup.8
    dup.14
    movdn.3
    movdn.2
    exec.compute_message_schedule_word # computed msg[39]

    movupw.3
    exec.rev_element_order

    push.0x2de92c6f
    push.0.0.0.0
    loc_loadw.1
    push.0.0.0.0
    loc_loadw.0
    exec.consume_message_word # consume msg[20]

    push.0x4a7484aa
    movdn.8
    exec.consume_message_word # consume msg[21]

    push.0x5cb0a9dc
    movdn.8
    exec.consume_message_word # consume msg[22]

    push.0x76f988da
    movdn.8
    exec.consume_message_word # consume msg[23]

    loc_storew.0
    dropw
    loc_storew.1
    dropw

    movupw.3

    dup.14
    dup.6
    dup.13
    dup.13
    movdn.3
    movdn.3
    exec.compute_message_schedule_word # computed msg[40]

    dup.14
    dup.6
    dup.13
    dup.13
    movdn.3
    movdn.3
    exec.compute_message_schedule_word # computed msg[41]

    dup.14
    dup.2
    dup.13
    dup.13
    movdn.3
    movdn.3
    exec.compute_message_schedule_word # computed msg[42]

    dup.10
    dup.2
    dup.13
    dup.9
    movdn.3
    movdn.3
    exec.compute_message_schedule_word # computed msg[43]

    movupw.3
    exec.rev_element_order

    push.0x983e5152
    push.0.0.0.0
    loc_loadw.1
    push.0.0.0.0
    loc_loadw.0
    exec.consume_message_word # consume msg[24]

    push.0xa831c66d
    movdn.8
    exec.consume_message_word # consume msg[25]

    push.0xb00327c8
    movdn.8
    exec.consume_message_word # consume msg[26]

    push.0xbf597fc7
    movdn.8
    exec.consume_message_word # consume msg[27]

    loc_storew.0
    dropw
    loc_storew.1
    dropw

    movupw.3

    dup.14
    dup.6
    dup.13
    dup.13
    movdn.3
    movdn.3
    exec.compute_message_schedule_word # computed msg[44]

    dup.14
    dup.6
    dup.13
    dup.13
    movdn.3
    movdn.3
    exec.compute_message_schedule_word # computed msg[45]

    dup.14
    dup.2
    dup.13
    dup.13
    movdn.3
    movdn.3
    exec.compute_message_schedule_word # computed msg[46]

    dup.10
    dup.2
    dup.8
    dup.14
    movdn.3
    movdn.2
    exec.compute_message_schedule_word # computed msg[47]

    movupw.3
    exec.rev_element_order

    push.0xc6e00bf3
    push.0.0.0.0
    loc_loadw.1
    push.0.0.0.0
    loc_loadw.0
    exec.consume_message_word # consume msg[28]

    push.0xd5a79147
    movdn.8
    exec.consume_message_word # consume msg[29]

    push.0x06ca6351
    movdn.8
    exec.consume_message_word # consume msg[30]

    push.0x14292967
    movdn.8
    exec.consume_message_word # consume msg[31]

    loc_storew.0
    dropw
    loc_storew.1
    dropw

    movupw.3

    dup.14
    dup.6
    dup.13
    dup.13
    movdn.3
    movdn.3
    exec.compute_message_schedule_word # computed msg[48]

    dup.14
    dup.6
    dup.13
    dup.13
    movdn.3
    movdn.3
    exec.compute_message_schedule_word # computed msg[49]

    dup.14
    dup.2
    dup.13
    dup.13
    movdn.3
    movdn.3
    exec.compute_message_schedule_word # computed msg[50]

    dup.10
    dup.2
    dup.8
    dup.14
    movdn.3
    movdn.2
    exec.compute_message_schedule_word # computed msg[51]

    movupw.3
    exec.rev_element_order

    push.0x27b70a85
    push.0.0.0.0
    loc_loadw.1
    push.0.0.0.0
    loc_loadw.0
    exec.consume_message_word # consume msg[32]

    push.0x2e1b2138
    movdn.8
    exec.consume_message_word # consume msg[33]

    push.0x4d2c6dfc
    movdn.8
    exec.consume_message_word # consume msg[34]

    push.0x53380d13
    movdn.8
    exec.consume_message_word # consume msg[35]

    loc_storew.0
    dropw
    loc_storew.1
    dropw

    movupw.3

    dup.14
    dup.6
    dup.13
    dup.13
    movdn.3
    movdn.3
    exec.compute_message_schedule_word # computed msg[52]

    dup.14
    dup.6
    dup.13
    dup.13
    movdn.3
    movdn.3
    exec.compute_message_schedule_word # computed msg[53]

    dup.14
    dup.2
    dup.13
    dup.13
    movdn.3
    movdn.3
    exec.compute_message_schedule_word # computed msg[54]

    dup.10
    dup.2
    dup.8
    dup.14
    movdn.3
    movdn.2
    exec.compute_message_schedule_word # computed msg[55]

    movupw.3
    exec.rev_element_order

    push.0x650a7354
    push.0.0.0.0
    loc_loadw.1
    push.0.0.0.0
    loc_loadw.0
    exec.consume_message_word # consume msg[36]

    push.0x766a0abb
    movdn.8
    exec.consume_message_word # consume msg[37]

    push.0x81c2c92e
    movdn.8
    exec.consume_message_word # consume msg[38]

    push.0x92722c85
    movdn.8
    exec.consume_message_word # consume msg[39]

    loc_storew.0
    dropw
    loc_storew.1
    dropw

    movupw.3

    dup.14
    dup.6
    dup.13
    dup.13
    movdn.3
    movdn.3
    exec.compute_message_schedule_word # computed msg[56]

    dup.14
    dup.6
    dup.13
    dup.13
    movdn.3
    movdn.3
    exec.compute_message_schedule_word # computed msg[57]

    dup.14
    dup.2
    dup.13
    dup.13
    movdn.3
    movdn.3
    exec.compute_message_schedule_word # computed msg[58]

    dup.10
    dup.2
    dup.8
    dup.14
    movdn.3
    movdn.2
    exec.compute_message_schedule_word # computed msg[59]

    movupw.3
    exec.rev_element_order

    push.0xa2bfe8a1
    push.0.0.0.0
    loc_loadw.1
    push.0.0.0.0
    loc_loadw.0
    exec.consume_message_word # consume msg[40]

    push.0xa81a664b
    movdn.8
    exec.consume_message_word # consume msg[41]

    push.0xc24b8b70
    movdn.8
    exec.consume_message_word # consume msg[42]

    push.0xc76c51a3
    movdn.8
    exec.consume_message_word # consume msg[43]

    loc_storew.0
    dropw
    loc_storew.1
    dropw

    movupw.3

    dup.14
    dup.6
    dup.13
    dup.13
    movdn.3
    movdn.3
    exec.compute_message_schedule_word # computed msg[60]

    dup.14
    dup.6
    dup.13
    dup.13
    movdn.3
    movdn.3
    exec.compute_message_schedule_word # computed msg[61]

    dup.14
    dup.2
    dup.13
    dup.13
    movdn.3
    movdn.3
    exec.compute_message_schedule_word # computed msg[62]

    dup.10
    dup.2
    dup.8
    dup.14
    movdn.3
    movdn.2
    exec.compute_message_schedule_word # computed msg[63]

    movupw.3
    exec.rev_element_order

    push.0xd192e819
    push.0.0.0.0
    loc_loadw.1
    push.0.0.0.0
    loc_loadw.0
    exec.consume_message_word # consume msg[44]

    push.0xd6990624
    movdn.8
    exec.consume_message_word # consume msg[45]

    push.0xf40e3585
    movdn.8
    exec.consume_message_word # consume msg[46]

    push.0x106aa070
    movdn.8
    exec.consume_message_word # consume msg[47]

    loc_storew.0
    dropw
    loc_storew.1
    dropw

    movupw.2
    movupw.3
    movupw.3

    exec.rev_element_order

    push.0x19a4c116
    push.0.0.0.0
    loc_loadw.1
    push.0.0.0.0
    loc_loadw.0
    exec.consume_message_word # consume msg[48]

    push.0x1e376c08
    movdn.8
    exec.consume_message_word # consume msg[49]

    push.0x2748774c
    movdn.8
    exec.consume_message_word # consume msg[50]

    push.0x34b0bcb5
    movdn.8
    exec.consume_message_word # consume msg[51]

    movupw.2
    exec.rev_element_order
    movdnw.2

    push.0x391c0cb3
    movdn.8
    exec.consume_message_word # consume msg[52]

    push.0x4ed8aa4a
    movdn.8
    exec.consume_message_word # consume msg[53]

    push.0x5b9cca4f
    movdn.8
    exec.consume_message_word # consume msg[54]

    push.0x682e6ff3
    movdn.8
    exec.consume_message_word # consume msg[55]

    movupw.2
    exec.rev_element_order
    movdnw.2

    push.0x748f82ee
    movdn.8
    exec.consume_message_word # consume msg[56]

    push.0x78a5636f
    movdn.8
    exec.consume_message_word # consume msg[57]

    push.0x84c87814
    movdn.8
    exec.consume_message_word # consume msg[58]

    push.0x8cc70208
    movdn.8
    exec.consume_message_word # consume msg[59]

    movupw.2
    exec.rev_element_order
    movdnw.2

    push.0x90befffa
    movdn.8
    exec.consume_message_word # consume msg[60]

    push.0xa4506ceb
    movdn.8
    exec.consume_message_word # consume msg[61]

    push.0xbef9a3f7
    movdn.8
    exec.consume_message_word # consume msg[62]

    push.0xc67178f2
    movdn.8
    exec.consume_message_word # consume msg[63]

    push.0x6a09e667
    u32wrapping_add

    swap
    push.0xbb67ae85
    u32wrapping_add
    swap

    movup.2
    push.0x3c6ef372
    u32wrapping_add
    movdn.2

    movup.3
    push.0xa54ff53a
    u32wrapping_add
    movdn.3

    movup.4
    push.0x510e527f
    u32wrapping_add
    movdn.4

    movup.5
    push.0x9b05688c
    u32wrapping_add
    movdn.5

    movup.6
    push.0x1f83d9ab
    u32wrapping_add
    movdn.6

    movup.7
    push.0x5be0cd19
    u32wrapping_add
    movdn.7
end

# Given 32 -bytes hash state ( in terms of 8 SHA256 words ) and precomputed message 
# schedule of padding bytes ( in terms of 64 message words ), this routine consumes
# that into hash state, leaving final hash state, which is 32 -bytes SHA256 digest.
#
# Note, in SHA256 2-to-1 hashing, 64 -bytes are padded, which is processed as second message
# block ( each SHA256 message block is 64 -bytes wide ). That message block is used for generating 
# message schedule of 64 SHA256 words. That's exactly what can be precomputed & is consumed here 
# ( in this routine ) into provided hash state.
#
# Expected stack state:
#
# [state0, state1, state2, state3, state4, state5, state6, state7, ...]
#
# Final stack state after completion of execution
#
# [state0', state1', state2', state3', state4', state5', state6', state7']
#
# Note, each SHA256 word is 32 -bit wide
#
# See https://github.com/itzmeanjan/merklize-sha/blob/8a2c006/include/sha2_256.hpp#L148-L187 ( loop 
# body execution when i = 1 i.e. consuming padding bytes )
proc.consume_padding_message_schedule
    dupw.1
    dupw.1

    push.2147483648
    movdn.8
    push.0x428a2f98
    movdn.8
    exec.consume_message_word # consume msg[0]

    push.0
    movdn.8
    push.0x71374491
    movdn.8
    exec.consume_message_word # consume msg[1]

    push.0
    movdn.8
    push.0xb5c0fbcf
    movdn.8
    exec.consume_message_word # consume msg[2]

    push.0
    movdn.8
    push.0xe9b5dba5
    movdn.8
    exec.consume_message_word # consume msg[3]

    push.0
    movdn.8
    push.0x3956c25b
    movdn.8
    exec.consume_message_word # consume msg[4]

    push.0
    movdn.8
    push.0x59f111f1
    movdn.8
    exec.consume_message_word # consume msg[5]

    push.0
    movdn.8
    push.0x923f82a4
    movdn.8
    exec.consume_message_word # consume msg[6]

    push.0
    movdn.8
    push.0xab1c5ed5
    movdn.8
    exec.consume_message_word # consume msg[7]

    push.0
    movdn.8
    push.0xd807aa98
    movdn.8
    exec.consume_message_word # consume msg[8]

    push.0
    movdn.8
    push.0x12835b01
    movdn.8
    exec.consume_message_word # consume msg[9]

    push.0
    movdn.8
    push.0x243185be
    movdn.8
    exec.consume_message_word # consume msg[10]

    push.0
    movdn.8
    push.0x550c7dc3
    movdn.8
    exec.consume_message_word # consume msg[11]

    push.0
    movdn.8
    push.0x72be5d74
    movdn.8
    exec.consume_message_word # consume msg[12]

    push.0
    movdn.8
    push.0x80deb1fe
    movdn.8
    exec.consume_message_word # consume msg[13]

    push.0
    movdn.8
    push.0x9bdc06a7
    movdn.8
    exec.consume_message_word # consume msg[14]

    push.512
    movdn.8
    push.0xc19bf174
    movdn.8
    exec.consume_message_word # consume msg[15]

    push.2147483648
    movdn.8
    push.0xe49b69c1
    movdn.8
    exec.consume_message_word # consume msg[16]

    push.20971520
    movdn.8
    push.0xefbe4786
    movdn.8
    exec.consume_message_word # consume msg[17]

    push.2117632
    movdn.8
    push.0x0fc19dc6
    movdn.8
    exec.consume_message_word # consume msg[18]

    push.20616
    movdn.8
    push.0x240ca1cc
    movdn.8
    exec.consume_message_word # consume msg[19]

    push.570427392
    movdn.8
    push.0x2de92c6f
    movdn.8
    exec.consume_message_word # consume msg[20]

    push.575995924
    movdn.8
    push.0x4a7484aa
    movdn.8
    exec.consume_message_word # consume msg[21]

    push.84449090
    movdn.8
    push.0x5cb0a9dc
    movdn.8
    exec.consume_message_word # consume msg[22]

    push.2684354592
    movdn.8
    push.0x76f988da
    movdn.8
    exec.consume_message_word # consume msg[23]

    push.1518862336
    movdn.8
    push.0x983e5152
    movdn.8
    exec.consume_message_word # consume msg[24]

    push.6067200
    movdn.8
    push.0xa831c66d
    movdn.8
    exec.consume_message_word # consume msg[25]

    push.1496221
    movdn.8
    push.0xb00327c8
    movdn.8
    exec.consume_message_word # consume msg[26]

    push.4202700544
    movdn.8
    push.0xbf597fc7
    movdn.8
    exec.consume_message_word # consume msg[27]

    push.3543279056
    movdn.8
    push.0xc6e00bf3
    movdn.8
    exec.consume_message_word # consume msg[28]

    push.291985753
    movdn.8
    push.0xd5a79147
    movdn.8
    exec.consume_message_word # consume msg[29]

    push.4142317530
    movdn.8
    push.0x06ca6351
    movdn.8
    exec.consume_message_word # consume msg[30]

    push.3003913545
    movdn.8
    push.0x14292967
    movdn.8
    exec.consume_message_word # consume msg[31]

    push.145928272
    movdn.8
    push.0x27b70a85
    movdn.8
    exec.consume_message_word # consume msg[32]

    push.2642168871
    movdn.8
    push.0x2e1b2138
    movdn.8
    exec.consume_message_word # consume msg[33]

    push.216179603
    movdn.8
    push.0x4d2c6dfc
    movdn.8
    exec.consume_message_word # consume msg[34]

    push.2296832490
    movdn.8
    push.0x53380d13
    movdn.8
    exec.consume_message_word # consume msg[35]

    push.2771075893
    movdn.8
    push.0x650a7354
    movdn.8
    exec.consume_message_word # consume msg[36]

    push.1738633033
    movdn.8
    push.0x766a0abb
    movdn.8
    exec.consume_message_word # consume msg[37]

    push.3610378607
    movdn.8
    push.0x81c2c92e
    movdn.8
    exec.consume_message_word # consume msg[38]

    push.1324035729
    movdn.8
    push.0x92722c85
    movdn.8
    exec.consume_message_word # consume msg[39]

    push.1572820453
    movdn.8
    push.0xa2bfe8a1
    movdn.8
    exec.consume_message_word # consume msg[40]

    push.2397971253
    movdn.8
    push.0xa81a664b
    movdn.8
    exec.consume_message_word # consume msg[41]

    push.3803995842
    movdn.8
    push.0xc24b8b70
    movdn.8
    exec.consume_message_word # consume msg[42]

    push.2822718356
    movdn.8
    push.0xc76c51a3
    movdn.8
    exec.consume_message_word # consume msg[43]

    push.1168996599
    movdn.8
    push.0xd192e819
    movdn.8
    exec.consume_message_word # consume msg[44]

    push.921948365
    movdn.8
    push.0xd6990624
    movdn.8
    exec.consume_message_word # consume msg[45]

    push.3650881000
    movdn.8
    push.0xf40e3585
    movdn.8
    exec.consume_message_word # consume msg[46]

    push.2958106055
    movdn.8
    push.0x106aa070
    movdn.8
    exec.consume_message_word # consume msg[47]

    push.1773959876
    movdn.8
    push.0x19a4c116
    movdn.8
    exec.consume_message_word # consume msg[48]

    push.3172022107
    movdn.8
    push.0x1e376c08
    movdn.8
    exec.consume_message_word # consume msg[49]

    push.3820646885
    movdn.8
    push.0x2748774c
    movdn.8
    exec.consume_message_word # consume msg[50]

    push.991993842
    movdn.8
    push.0x34b0bcb5
    movdn.8
    exec.consume_message_word # consume msg[51]

    push.419360279
    movdn.8
    push.0x391c0cb3
    movdn.8
    exec.consume_message_word # consume msg[52]

    push.3797604839
    movdn.8
    push.0x4ed8aa4a
    movdn.8
    exec.consume_message_word # consume msg[53]

    push.322392134
    movdn.8
    push.0x5b9cca4f
    movdn.8
    exec.consume_message_word # consume msg[54]

    push.85264541
    movdn.8
    push.0x682e6ff3
    movdn.8
    exec.consume_message_word # consume msg[55]

    push.1326255876
    movdn.8
    push.0x748f82ee
    movdn.8
    exec.consume_message_word # consume msg[56]

    push.640108622
    movdn.8
    push.0x78a5636f
    movdn.8
    exec.consume_message_word # consume msg[57]

    push.822159570
    movdn.8
    push.0x84c87814
    movdn.8
    exec.consume_message_word # consume msg[58]

    push.3328750644
    movdn.8
    push.0x8cc70208
    movdn.8
    exec.consume_message_word # consume msg[59]

    push.1107837388
    movdn.8
    push.0x90befffa
    movdn.8
    exec.consume_message_word # consume msg[60]

    push.1657999800
    movdn.8
    push.0xa4506ceb
    movdn.8
    exec.consume_message_word # consume msg[61]

    push.3852183409
    movdn.8
    push.0xbef9a3f7
    movdn.8
    exec.consume_message_word # consume msg[62]

    push.2242356356
    movdn.8
    push.0xc67178f2
    movdn.8
    exec.consume_message_word # consume msg[63]

    movup.8
    u32wrapping_add

    swap
    movup.8
    u32wrapping_add
    swap

    movup.2
    movup.8
    u32wrapping_add
    movdn.2

    movup.3
    movup.8
    u32wrapping_add
    movdn.3

    movup.4
    movup.8
    u32wrapping_add
    movdn.4

    movup.5
    movup.8
    u32wrapping_add
    movdn.5

    movup.6
    movup.8
    u32wrapping_add
    movdn.6

    movup.7
    movup.8
    u32wrapping_add
    movdn.7
end

# Given 64 -bytes input, this routine computes 32 -bytes SAH256 digest
#
# Expected stack state:
#
# [m0, m1, m2, m3, m4, m5, m6, m7, m8, m9, m10, m11, m12, m13, m14, m15] | m[0,16) = 32 -bit word
#
# Note, each SHA256 word is 32 -bit wide, so that's how input is expected.
# If you've 64 -bytes, consider packing 4 consecutive bytes into single word, 
# maintaining big endian byte order.
#
# Final stack state:
#
# [dig0, dig1, dig2, dig3, dig4, dig5, dig6, dig7]
#
# SHA256 digest is represented in terms of eight 32 -bit words ( big endian byte order ).
export.hash
    push.0x5be0cd19.0x1f83d9ab.0x9b05688c.0x510e527f
    push.0xa54ff53a.0x3c6ef372.0xbb67ae85.0x6a09e667

    exec.prepare_message_schedule_and_consume
    exec.consume_padding_message_schedule
end
"),
// ----- std::math::ext2 --------------------------------------------------------------------------
("std::math::ext2", "# Given a stack with initial configuration given by [a1,a0,b1,b0,...] where a = (a0,a1) and
# b = (b0,b1) represent elements in the extension field of degree 2, the procedure outputs the 
# product c = (c1,c0) where c0 = a0b0 - 2(a1b1) and c1 = (a0 + a1)(b0 + b1) - a0b0
export.mul
    dupw            #[a1,a0,b1,b0,a1,a0,b1,b0,...]
    swap.3          #[b0,a0,b1,a1,a1,a0,b1,b0,...]
    mul             #[b0a0,b1,a1,a1,a0,b1,b0,...]
    dup             #[b0a0,b0a0,b1,a1,a1,a0,b1,b0,...]
    movdn.7         #[b0a0,b1,a1,a1,a0,b1,b0,b0a0,...]
    movdn.2         #[b1,a1,b0a0,a1,a0,b1,b0,b0a0,...]
    mul.2           #[2b1,a1,b0a0,a1,a0,b1,b0,b0a0,...]
    mul             #[2b1a1,b0a0,a1,a0,b1,b0,b0a0,...]
    sub             #[b0a0-2b1a1,a1,a0,b1,b0,b0a0,...]
    movdn.5         #[a1,a0,b1,b0,b0a0,b0a0-2b1a1,...]
    add             #[a1+a0,b1,b0,b0a0,b0a0-2b1a1,...]
    swap.2          #[b0,b1,a1+a0,b0a0,b0a0-2b1a1,...]
    add             #[b0+b1,a1+a0,b0a0,b0a0-2b1a1,...]
    mul             #[(b0+b1)(a1+a0),b0a0,b0a0-2b1a1,...]
    swap            #[b0a0,(b0+b1)(a1+a0),b0a0-2b1a1,...]
    sub             #[(b0+b1)(a1+a0)-b0a0,b0a0-2b1a1,...]
end

# Given a stack with initial configuration given by [x,a1,a0,...] where a = (a0,a1) is an element
# in the field extension and x is an element of the base field, this procedure computes the multiplication
# of x, when looked at as (x,0), with a in the extension field. The output is [xa1,xa0,...]
export.mul_base
    dup         #[x,x,a1,a0,...]
    movdn.3     #[x,a1,a0,x,...]
    mul         #[xa1,a0,x,...]
    movdn.2     #[a0,x,xa1,...]
    mul         #[xa0,xa1,...]
    swap        #[xa1,xa0,...]
end

# Given a stack in the following initial configuration [a1,a0,b1,b0,...] the following
# procedure computes [a1+b1,a0+b0,...]
export.add
    swap        #[a0,a1,b1,b0,...]
    movup.3     #[b0,a0,a1,b1,...]
    add         #[b0+a0,a1,b1,...]
    movdn.2     #[a1,b1,b0+a0,...]
    add         #[a1+b1,b0+a0,...]
end

# Given a stack in the following initial configuration [a1,a0,b1,b0,...] the following
# procedure computes [a1-b1,a0-b0,...]
export.sub
    swap        #[a0,a1,b1,b0,...]
    movup.3     #[b0,a0,a1,b1,...]
    sub         #[a0-b0,a1,b1,...]
    movdn.2     #[a1,b1,a0-b0,...]
    swap        #[b1,a1,a0-b0,...]
    sub         #[a1-b1,a0-b0,...]
end"),
// ----- std::math::ntt512 ------------------------------------------------------------------------
("std::math::ntt512", "# Applies four NTT butterflies on four different indices, given following stack state
#
# [k0, k1, k2, k3, A0, B0, C0, D0, A1, B1, C1, D1]
# 
# Here k`i` => i-th constant i.e. ω raised to *some* power | ω => 2N -th primitive root of unity, N = 512
#
# A{0, 1} -> first butterfly will be applied on these two elements
# B{0, 1} -> second butterfly will be applied on these two elements
# C{0, 1} -> third butterfly will be applied on these two elements
# D{0, 1} -> fourth butterfly will be applied on these two elements
#
# Four independent butterflies are applied in following way
#
# ζ = k0 * A0  | ζ = k1 * B0  | ζ = k2 * C0  | ζ = k3 * D0
# --- --- --- --- --- --- --- --- --- --- --- --- --- --- -
# A0' = A1 - ζ | B0' = B1 - ζ | C0' = C1 - ζ | D0' = D1 - ζ
# A1' = A1 + ζ | B1' = B1 + ζ | C1' = C1 + ζ | D1' = D1 + ζ
#
# After four independent butterflies are applied, resulting stack state should look like
#
# [A0', B0', C0', D0', A1', B1', C1', D1']
proc.butterfly
    movup.4
    mul

    swap
    movup.4
    mul
    swap

    movup.2
    movup.4
    mul
    movdn.2

    movup.3
    movup.4
    mul
    movdn.3

    dupw
    dupw.2

    movup.4
    add

    swap
    movup.4
    add
    swap

    movup.2
    movup.4
    add
    movdn.2

    movup.3
    movup.4
    add
    movdn.3

    swapw
    movupw.2

    movup.4
    sub

    swap
    movup.4
    sub
    swap

    movup.2
    movup.4
    sub
    movdn.2

    movup.3
    movup.4
    sub
    movdn.3
end

# Applies forward NTT on a vector of length 512, where each element ∈ Zp | p = 2^64 − 2^32 + 1,
# producing elements in frequency domain in bit-reversed order.
#
# Expected stack state as input:
#
# [start_addr, ...] | Single absolute memory address, where polynomial starts
#
# Note, total 128 memory addresses are required for storing whole polynomial. Next 127
# addresses are consecutive i.e. computable by using `add.1` instruction on previous address.
#
# addr{i} holds values V[(i << 2) .. ((i+1) << 2)] | i ∈ [0, 128) and addr0 = start_addr
#
# After applying NTT, bit-reversed order vector is returned back as single absolute memory
# addresses on stack, where it begins storing the polynomial. Consecutive 127 addresses should be
# computable using `add.1` instruction.
#
# [start_addr', ...] | Single absolute memory address, where resulting polynomial starts
#
# Note, input memory allocation is not mutated, instead output is stored in different memory allocation.
export.forward.128
    # prepare input

	locaddr.0
	push.0.0.0.0

	repeat.128
		dup.5
		mem_loadw

		dup.4
		mem_storew

		movup.5
		add.1
		movdn.5

		movup.4
		add.1
		movdn.4
	end

	dropw
	drop
	drop

    # iter = 0

	push.18446462594437873665.18446462594437873665.18446462594437873665.18446462594437873665
	repeat.63
		dupw
	end

	push.0.0.0.0.0.0.0.0

	locaddr.64
	movdn.8
	locaddr.0
	movdn.8

	repeat.64
		dup.8
		mem_loadw

		swapw

		dup.9
		mem_loadw

		movup.13
		movup.13
		movup.13
		movup.13

		exec.butterfly

		dup.9
		mem_storew

		swapw

		dup.8
		mem_storew

		movup.8
		add.1
		movdn.8

		movup.9
		add.1
		movdn.9
	end

	drop
	drop

	dropw
	dropw

    # iter = 1

	push.16777216.16777216.16777216.16777216
	repeat.31
		dupw
	end

	push.1099511627520.1099511627520.1099511627520.1099511627520
	repeat.31
		dupw
	end

	push.0.0.0.0
	dupw

	locaddr.32
	movdn.8
	locaddr.0
	movdn.8

	repeat.2
		repeat.32
			dup.8
			mem_loadw

			swapw

			dup.9
			mem_loadw

			movup.13
			movup.13
			movup.13
			movup.13

			exec.butterfly

			dup.9
			mem_storew

			swapw

			dup.8
			mem_storew

			movup.8
			add.1
			movdn.8

			movup.9
			add.1
			movdn.9
		end

		movup.8
		add.32
		movdn.8

		movup.9
		add.32
		movdn.9
	end

	drop
	drop

	dropw
	dropw

    # iter = 2

	push.17293822564807737345.17293822564807737345.17293822564807737345.17293822564807737345
	repeat.15
		dupw
	end

	push.4096.4096.4096.4096
	repeat.15
		dupw
	end

	push.4503599626321920.4503599626321920.4503599626321920.4503599626321920
	repeat.15
		dupw
	end

	push.18446744000695107585.18446744000695107585.18446744000695107585.18446744000695107585
	repeat.15
		dupw
	end

	push.0.0.0.0
	dupw

	locaddr.16
	movdn.8
	locaddr.0
	movdn.8

	repeat.4
		repeat.16
			dup.8
			mem_loadw

			swapw

			dup.9
			mem_loadw

			movup.13
			movup.13
			movup.13
			movup.13

			exec.butterfly

			dup.9
			mem_storew

			swapw

			dup.8
			mem_storew

			movup.8
			add.1
			movdn.8

			movup.9
			add.1
			movdn.9
		end

		movup.8
		add.16
		movdn.8

		movup.9
		add.16
		movdn.9
	end

	drop
	drop

	dropw
	dropw

    # iter = 3

	push.1073741824.1073741824.1073741824.1073741824
	repeat.7
		dupw
	end

	push.70368744161280.70368744161280.70368744161280.70368744161280
	repeat.7
		dupw
	end

	push.18428729670905102337.18428729670905102337.18428729670905102337.18428729670905102337
	repeat.7
		dupw
	end

	push.64.64.64.64
	repeat.7
		dupw
	end

	push.288230376084602880.288230376084602880.288230376084602880.288230376084602880
	repeat.7
		dupw
	end

	push.18446739671368073217.18446739671368073217.18446739671368073217.18446739671368073217
	repeat.7
		dupw
	end

	push.262144.262144.262144.262144
	repeat.7
		dupw
	end

	push.17179869180.17179869180.17179869180.17179869180
	repeat.7
		dupw
	end

	push.0.0.0.0
	dupw

	locaddr.8
	movdn.8
	locaddr.0
	movdn.8

	repeat.8
		repeat.8
			dup.8
			mem_loadw

			swapw

			dup.9
			mem_loadw

			movup.13
			movup.13
			movup.13
			movup.13

			exec.butterfly

			dup.9
			mem_storew

			swapw

			dup.8
			mem_storew

			movup.8
			add.1
			movdn.8

			movup.9
			add.1
			movdn.9
		end

		movup.8
		add.8
		movdn.8

		movup.9
		add.8
		movdn.9
	end

	drop
	drop

	dropw
	dropw

    # iter = 4

	push.9223372032559808513.9223372032559808513.9223372032559808513.9223372032559808513
	repeat.3
		dupw
	end

	push.32768.32768.32768.32768
	repeat.3
		dupw
	end

	push.36028797010575360.36028797010575360.36028797010575360.36028797010575360
	repeat.3
		dupw
	end

	push.18446743519658770433.18446743519658770433.18446743519658770433.18446743519658770433
	repeat.3
		dupw
	end

	push.134217728.134217728.134217728.134217728
	repeat.3
		dupw
	end

	push.8796093020160.8796093020160.8796093020160.8796093020160
	repeat.3
		dupw
	end

	push.18444492269600899073.18444492269600899073.18444492269600899073.18444492269600899073
	repeat.3
		dupw
	end

	push.8.8.8.8
	repeat.3
		dupw
	end

	push.2305843008676823040.2305843008676823040.2305843008676823040.2305843008676823040
	repeat.3
		dupw
	end

	push.18446708885042495489.18446708885042495489.18446708885042495489.18446708885042495489
	repeat.3
		dupw
	end

	push.2097152.2097152.2097152.2097152
	repeat.3
		dupw
	end

	push.137438953440.137438953440.137438953440.137438953440
	repeat.3
		dupw
	end

	push.18302628881338728449.18302628881338728449.18302628881338728449.18302628881338728449
	repeat.3
		dupw
	end

	push.512.512.512.512
	repeat.3
		dupw
	end

	push.562949953290240.562949953290240.562949953290240.562949953290240
	repeat.3
		dupw
	end

	push.18446744060824649729.18446744060824649729.18446744060824649729.18446744060824649729
	repeat.3
		dupw
	end

	push.0.0.0.0
	dupw

	locaddr.4
	movdn.8
	locaddr.0
	movdn.8

	repeat.16
		repeat.4
			dup.8
			mem_loadw

			swapw

			dup.9
			mem_loadw

			movup.13
			movup.13
			movup.13
			movup.13

			exec.butterfly

			dup.9
			mem_storew

			swapw

			dup.8
			mem_storew

			movup.8
			add.1
			movdn.8

			movup.9
			add.1
			movdn.9
		end

		movup.8
		add.4
		movdn.8

		movup.9
		add.4
		movdn.9
	end

	drop
	drop

	dropw
	dropw

    # iter = 5

	push.36028797018964096.36028797018964096.36028797018964096.36028797018964096
	push.36028797018964096.36028797018964096.36028797018964096.36028797018964096

	push.36028797018963840.36028797018963840.36028797018963840.36028797018963840
	push.36028797018963840.36028797018963840.36028797018963840.36028797018963840

	push.18446603329778778113.18446603329778778113.18446603329778778113.18446603329778778113
	push.18446603329778778113.18446603329778778113.18446603329778778113.18446603329778778113

	push.18446603334073745409.18446603334073745409.18446603334073745409.18446603334073745409
	push.18446603334073745409.18446603334073745409.18446603334073745409.18446603334073745409

	push.34359214072.34359214072.34359214072.34359214072
	push.34359214072.34359214072.34359214072.34359214072

	push.18446744035054321673.18446744035054321673.18446744035054321673.18446744035054321673
	push.18446744035054321673.18446744035054321673.18446744035054321673.18446744035054321673

	push.17870292113338400769.17870292113338400769.17870292113338400769.17870292113338400769
	push.17870292113338400769.17870292113338400769.17870292113338400769.17870292113338400769

	push.576469548262227968.576469548262227968.576469548262227968.576469548262227968
	push.576469548262227968.576469548262227968.576469548262227968.576469548262227968

	push.18437736732722987009.18437736732722987009.18437736732722987009.18437736732722987009
	push.18437736732722987009.18437736732722987009.18437736732722987009.18437736732722987009

	push.18437737007600893953.18437737007600893953.18437737007600893953.18437737007600893953
	push.18437737007600893953.18437737007600893953.18437737007600893953.18437737007600893953

	push.2305843009213685760.2305843009213685760.2305843009213685760.2305843009213685760
	push.2305843009213685760.2305843009213685760.2305843009213685760.2305843009213685760

	push.16140901060200882177.16140901060200882177.16140901060200882177.16140901060200882177
	push.16140901060200882177.16140901060200882177.16140901060200882177.16140901060200882177

	push.562949953421314.562949953421314.562949953421314.562949953421314
	push.562949953421314.562949953421314.562949953421314.562949953421314

	push.562949953421310.562949953421310.562949953421310.562949953421310
	push.562949953421310.562949953421310.562949953421310.562949953421310

	push.18446741870357774849.18446741870357774849.18446741870357774849.18446741870357774849
	push.18446741870357774849.18446741870357774849.18446741870357774849.18446741870357774849

	push.18446741870424883713.18446741870424883713.18446741870424883713.18446741870424883713
	push.18446741870424883713.18446741870424883713.18446741870424883713.18446741870424883713

	push.274873712576.274873712576.274873712576.274873712576
	push.274873712576.274873712576.274873712576.274873712576

	push.18446743794532483137.18446743794532483137.18446743794532483137.18446743794532483137
	push.18446743794532483137.18446743794532483137.18446743794532483137.18446743794532483137

	push.13835128420805115905.13835128420805115905.13835128420805115905.13835128420805115905
	push.13835128420805115905.13835128420805115905.13835128420805115905.13835128420805115905

	push.4611756386097823744.4611756386097823744.4611756386097823744.4611756386097823744
	push.4611756386097823744.4611756386097823744.4611756386097823744.4611756386097823744

	push.18445618152328134657.18445618152328134657.18445618152328134657.18445618152328134657
	push.18445618152328134657.18445618152328134657.18445618152328134657.18445618152328134657

	push.18445618186687873025.18445618186687873025.18445618186687873025.18445618186687873025
	push.18445618186687873025.18445618186687873025.18445618186687873025.18445618186687873025

	push.288230376151710720.288230376151710720.288230376151710720.288230376151710720
	push.288230376151710720.288230376151710720.288230376151710720.288230376151710720

	push.18158513693262871553.18158513693262871553.18158513693262871553.18158513693262871553
	push.18158513693262871553.18158513693262871553.18158513693262871553.18158513693262871553

	push.4503599627370512.4503599627370512.4503599627370512.4503599627370512
	push.4503599627370512.4503599627370512.4503599627370512.4503599627370512

	push.4503599627370480.4503599627370480.4503599627370480.4503599627370480
	push.4503599627370480.4503599627370480.4503599627370480.4503599627370480

	push.18446726476960108545.18446726476960108545.18446726476960108545.18446726476960108545
	push.18446726476960108545.18446726476960108545.18446726476960108545.18446726476960108545

	push.18446726477496979457.18446726477496979457.18446726477496979457.18446726477496979457
	push.18446726477496979457.18446726477496979457.18446726477496979457.18446726477496979457

	push.4294901759.4294901759.4294901759.4294901759
	push.4294901759.4294901759.4294901759.4294901759

	push.18446744065119551490.18446744065119551490.18446744065119551490.18446744065119551490
	push.18446744065119551490.18446744065119551490.18446744065119551490.18446744065119551490

	push.18374687574905061377.18374687574905061377.18374687574905061377.18374687574905061377
	push.18374687574905061377.18374687574905061377.18374687574905061377.18374687574905061377

	push.72058693532778496.72058693532778496.72058693532778496.72058693532778496
	push.72058693532778496.72058693532778496.72058693532778496.72058693532778496
	
	push.0.0.0.0
	dupw

	locaddr.2
	movdn.8
	locaddr.0
	movdn.8

	repeat.32
		repeat.2
			dup.8
			mem_loadw

			swapw

			dup.9
			mem_loadw

			movup.13
			movup.13
			movup.13
			movup.13

			exec.butterfly

			dup.9
			mem_storew

			swapw

			dup.8
			mem_storew

			movup.8
			add.1
			movdn.8

			movup.9
			add.1
			movdn.9
		end

		movup.8
		add.2
		movdn.8

		movup.9
		add.2
		movdn.9
	end

	drop
	drop

	dropw
	dropw

	# iter = 6

	push.10900537202625306992.10900537202625306992.10900537202625306992.10900537202625306992
	push.16016224591364643153.16016224591364643153.16016224591364643153.16016224591364643153
	push.3051558327610197629.3051558327610197629.3051558327610197629.3051558327610197629
	push.10853271128879547664.10853271128879547664.10853271128879547664.10853271128879547664
	push.5834015391316509212.5834015391316509212.5834015391316509212.5834015391316509212
	push.10967010099451201909.10967010099451201909.10967010099451201909.10967010099451201909
	push.16792080670893602455.16792080670893602455.16792080670893602455.16792080670893602455
	push.7709569171718681254.7709569171718681254.7709569171718681254.7709569171718681254
	push.10832292272906805046.10832292272906805046.10832292272906805046.10832292272906805046
	push.12079821679951430619.12079821679951430619.12079821679951430619.12079821679951430619
	push.10467450029535024137.10467450029535024137.10467450029535024137.10467450029535024137
	push.3341893669734556710.3341893669734556710.3341893669734556710.3341893669734556710
	push.4782006911144666502.4782006911144666502.4782006911144666502.4782006911144666502
	push.13797081185216407910.13797081185216407910.13797081185216407910.13797081185216407910
	push.912371727122717978.912371727122717978.912371727122717978.912371727122717978
	push.14004640413449681173.14004640413449681173.14004640413449681173.14004640413449681173
	push.9778634991702905054.9778634991702905054.9778634991702905054.9778634991702905054
	push.13949104517951277988.13949104517951277988.13949104517951277988.13949104517951277988
	push.5209436881246729393.5209436881246729393.5209436881246729393.5209436881246729393
	push.6336321165505697069.6336321165505697069.6336321165505697069.6336321165505697069
	push.5965722551466996711.5965722551466996711.5965722551466996711.5965722551466996711
	push.13039192753378044028.13039192753378044028.13039192753378044028.13039192753378044028
	push.17449332314429639298.17449332314429639298.17449332314429639298.17449332314429639298
	push.5029422726070465669.5029422726070465669.5029422726070465669.5029422726070465669
	push.1362567150328163374.1362567150328163374.1362567150328163374.1362567150328163374
	push.18142929134658341675.18142929134658341675.18142929134658341675.18142929134658341675
	push.7298973816981743824.7298973816981743824.7298973816981743824.7298973816981743824
	push.1356658891109943458.1356658891109943458.1356658891109943458.1356658891109943458
	push.9952623958621855812.9952623958621855812.9952623958621855812.9952623958621855812
	push.8288405288461869359.8288405288461869359.8288405288461869359.8288405288461869359
	push.4404853092538523347.4404853092538523347.4404853092538523347.4404853092538523347
	push.5575382163818481237.5575382163818481237.5575382163818481237.5575382163818481237
	push.4195631349813649467.4195631349813649467.4195631349813649467.4195631349813649467
	push.9274800740290006948.9274800740290006948.9274800740290006948.9274800740290006948
	push.9516004302527281633.9516004302527281633.9516004302527281633.9516004302527281633
	push.15951685255325333175.15951685255325333175.15951685255325333175.15951685255325333175
	push.7737793303239342069.7737793303239342069.7737793303239342069.7737793303239342069
	push.7059463857684370340.7059463857684370340.7059463857684370340.7059463857684370340
	push.18182056015521604139.18182056015521604139.18182056015521604139.18182056015521604139
	push.416595521271101505.416595521271101505.416595521271101505.416595521271101505
	push.281721071064741919.281721071064741919.281721071064741919.281721071064741919
	push.6336932523019185545.6336932523019185545.6336932523019185545.6336932523019185545
	push.3291437157293746400.3291437157293746400.3291437157293746400.3291437157293746400
	push.8180754653145198927.8180754653145198927.8180754653145198927.8180754653145198927
	push.1506708620263852673.1506708620263852673.1506708620263852673.1506708620263852673
	push.8215369291935911999.8215369291935911999.8215369291935911999.8215369291935911999
	push.9083829225849678056.9083829225849678056.9083829225849678056.9083829225849678056
	push.2843318466875884251.2843318466875884251.2843318466875884251.2843318466875884251
	push.6562114217670983589.6562114217670983589.6562114217670983589.6562114217670983589
	push.1135478653231209757.1135478653231209757.1135478653231209757.1135478653231209757
	push.16329239638270742865.16329239638270742865.16329239638270742865.16329239638270742865
	push.3332764170168812040.3332764170168812040.3332764170168812040.3332764170168812040
	push.2341058142559915780.2341058142559915780.2341058142559915780.2341058142559915780
	push.16933017626115159474.16933017626115159474.16933017626115159474.16933017626115159474
	push.411429644661718300.411429644661718300.411429644661718300.411429644661718300
	push.3328437340319972906.3328437340319972906.3328437340319972906.3328437340319972906
	push.12053668962110821384.12053668962110821384.12053668962110821384.12053668962110821384
	push.10382722127243543029.10382722127243543029.10382722127243543029.10382722127243543029
	push.17330401598553671485.17330401598553671485.17330401598553671485.17330401598553671485
	push.4299803665592489687.4299803665592489687.4299803665592489687.4299803665592489687
	push.7884753188935386879.7884753188935386879.7884753188935386879.7884753188935386879
	push.10105805016917838453.10105805016917838453.10105805016917838453.10105805016917838453
	push.13801972045324315718.13801972045324315718.13801972045324315718.13801972045324315718
	push.16192975500896648969.16192975500896648969.16192975500896648969.16192975500896648969

	push.0.0.0.0
	dupw

	locaddr.1
	movdn.8
	locaddr.0
	movdn.8

	repeat.64
		dup.8
		mem_loadw

		swapw

		dup.9
		mem_loadw

		movup.13
		movup.13
		movup.13
		movup.13

		exec.butterfly

		dup.9
		mem_storew

		swapw

		dup.8
		mem_storew

		movup.8
		add.2
		movdn.8

		movup.9
		add.2
		movdn.9
	end

	drop
	drop

	dropw
	dropw

	# iter = 7

	push.12418052014939319938.12418052014939319938.17799792287555502819.17799792287555502819
	push.8917938738259842505.8917938738259842505.4022135219920766353.4022135219920766353
	push.6416647500902310032.6416647500902310032.11779090253969091270.11779090253969091270
	push.1723406808235183235.1723406808235183235.15122929597976639421.15122929597976639421
	push.17345757166192390690.17345757166192390690.17608981172539450419.17608981172539450419
	push.13935318169262536835.13935318169262536835.16901410098125234092.16901410098125234092
	push.18064315379978805435.18064315379978805435.8636802660946538252.8636802660946538252
	push.15992013477438468440.15992013477438468440.13609673538787597335.13609673538787597335
	push.14439691868389311614.14439691868389311614.1999001684679808555.1999001684679808555
	push.13787254465881465880.13787254465881465880.10302972367325609442.10302972367325609442
	push.16003277697834987077.16003277697834987077.13730337689951546503.13730337689951546503
	push.13271129814541932305.13271129814541932305.11336048296972946422.11336048296972946422
	push.15387314553928353233.15387314553928353233.13754189079328553053.13754189079328553053
	push.17255643403020241594.17255643403020241594.16643667963227857075.16643667963227857075
	push.802080937612788754.802080937612788754.6084072299099782489.6084072299099782489
	push.11744640894413513105.11744640894413513105.8807895225777549048.8807895225777549048
	push.5932183857725394514.5932183857725394514.12113519742882795430.12113519742882795430
	push.3877499600194655066.3877499600194655066.17920296056720464863.17920296056720464863
	push.13682064192112842111.13682064192112842111.14583602245206205734.14583602245206205734
	push.1937996126393065589.1937996126393065589.408281368649950045.408281368649950045
	push.8352301510068328051.8352301510068328051.3200815326405523330.3200815326405523330
	push.502012629086366038.502012629086366038.7721858563281021845.7721858563281021845
	push.13351287672668691770.13351287672668691770.7683263524182218559.7683263524182218559
	push.11013340222467950926.11013340222467950926.9791607036678152304.9791607036678152304
	push.17222793189829815283.17222793189829815283.5988353545162139946.5988353545162139946
	push.15503969011144524712.15503969011144524712.3266250949199600360.3266250949199600360
	push.12573252732142656207.12573252732142656207.14235159967861628657.14235159967861628657
	push.4674437595989441835.4674437595989441835.7882761346440596851.7882761346440596851
	push.14576581034276612555.14576581034276612555.6125875985213995509.6125875985213995509
	push.14319745502085270124.14319745502085270124.4545880015766881148.4545880015766881148
	push.4016101032690928304.4016101032690928304.6434636298004421797.6434636298004421797
	push.7159778541829602319.7159778541829602319.6968564197111712876.6968564197111712876
	push.16873708294018933551.16873708294018933551.1691643236322650437.1691643236322650437
	push.12981983163322084213.12981983163322084213.8096577031901772269.8096577031901772269
	push.11441669947107069577.11441669947107069577.5240855794895625891.5240855794895625891
	push.14780429931651188987.14780429931651188987.7760115154989660995.7760115154989660995
	push.743439328957095187.743439328957095187.1672096098105064228.1672096098105064228
	push.16031446777576706363.16031446777576706363.8440569278248727675.8440569278248727675
	push.5163568085532294797.5163568085532294797.17032024114559111334.17032024114559111334
	push.3373377623857539246.3373377623857539246.5602886161730919912.5602886161730919912
	push.17746383299198219332.17746383299198219332.5033358220335838486.5033358220335838486
	push.7562975036722005970.7562975036722005970.6740689031673534997.6740689031673534997
	push.11622144959503752099.11622144959503752099.9432384046970425189.9432384046970425189
	push.13533145890581203496.13533145890581203496.12584286203165206160.12584286203165206160
	push.4415056545429189734.4415056545429189734.7128984430570800425.7128984430570800425
	push.8540276921445729647.8540276921445729647.7929601155018190654.7929601155018190654
	push.17571109804126144978.17571109804126144978.12184322017746068437.12184322017746068437
	push.13376768784840513824.13376768784840513824.12499229437757822825.12499229437757822825
	push.3264989070758626945.3264989070758626945.6396200096592884887.6396200096592884887
	push.13615673215290265491.13615673215290265491.16589430531118646239.16589430531118646239
	push.4459017075746761332.4459017075746761332.494216498237666005.494216498237666005
	push.10949047808060940701.10949047808060940701.13156576080775535568.13156576080775535568
	push.4406114516091528337.4406114516091528337.10259142034962052999.10259142034962052999
	push.3528436654823777706.3528436654823777706.12401628304422887372.12401628304422887372
	push.18209529147560584987.18209529147560584987.11917386045977981907.11917386045977981907
	push.13183111817796039999.13183111817796039999.9770812262840623888.9770812262840623888
	push.17225392536559506335.17225392536559506335.3953731985901328040.3953731985901328040
	push.13805406186829188324.13805406186829188324.13018888299131362939.13018888299131362939
	push.16691665375249202323.16691665375249202323.3588235763047079665.3588235763047079665
	push.14276112633913910454.14276112633913910454.10773575572760153082.10773575572760153082
	push.16549024694582589649.16549024694582589649.3105368020750933651.3105368020750933651
	push.13231174195295398387.13231174195295398387.4379521825066653820.4379521825066653820
	push.9780749169175637327.9780749169175637327.6979306088310177371.6979306088310177371
	push.8286160002038086708.8286160002038086708.1644572010096941946.1644572010096941946

	push.0.0.0.0
	dupw

	locaddr.1
	movdn.8
	locaddr.0
	movdn.8

	repeat.64
		dup.8
		mem_loadw

		swapw

		dup.9
		mem_loadw

		movdn.5
		movdn.5
		movup.7
		movup.7

		movup.13
		movup.13
		movup.13
		movup.13

		exec.butterfly

		movdn.5
		movdn.5
		movup.7
		movup.7

		dup.9
		mem_storew

		swapw

		dup.8
		mem_storew

		movup.8
		add.2
		movdn.8

		movup.9
		add.2
		movdn.9
	end

	drop
	drop

	dropw
	dropw

    # iter = 8

	push.18188848021460212523.11534607820881582817.1646875315973942213.5486745524883165993
	push.3642072560212772351.4877800464475578311.5575393374484204350.5907035176470557038
	push.13166299875259380027.663576273645521453.345137759837927448.16505347069079795072
	push.6337038648111976301.9115369905823964012.17031324615803662768.6715029048772165709
	push.10689836412287594487.2128915576975457846.7709658857044466158.10362793272935287662
	push.13175002527791537704.7000476060236159302.43142219979740931.2063168383634974384
	push.13802821046066641766.17582727038347959133.7123388440527211897.16826744251348157030
	push.2761102078703419584.2915568066736270329.5308610189164171624.5350065414412465710
	push.13873674549069150927.3192518480993723602.9233735841019365682.6558703133813132827
	push.16260897004766174524.7847524879092096009.5988671030957288016.12890081553990608899
	push.663283603972705376.13928631036919645866.1406998020037882997.15975288260888972401
	push.14340064592974746604.13308480401157259412.4179502387700367909.10767003651596136761
	push.959967552227305945.7439966824493015109.11015880108829135486.10886932084851949587
	push.82910450496588172.15576136931675893974.7093403778535204495.18137812093348882831
	push.4040052327310466906.14234122862185153691.14989275032188358951.12349052935110756804
	push.11255984160303063976.17121841670624273282.748583878869661002.13140475237632941313
	push.529102008834432265.6665967936588919331.9705858230261340096.8818882629200544327
	push.2623445534628784696.9513972005086392438.3418361291673462874.15984902507394762860
	push.12432372446044483551.11006166186397307298.2346834345155397801.3030959573425503682
	push.15860937903541196405.8462836655462685385.151654034847833439.16566926477903622666
	push.2540820207615693247.2324799763032802220.8900146263973118671.17198755642670596954
	push.3859889564432383484.15210828825360601653.16434255353882186006.14213927998739126201
	push.16207038811842065314.12362461035457730117.1213232278782667512.3408203337326891081
	push.327930691828598087.5800932517989445135.14262353213520121100.11221484848131637518
	push.1368250456540211762.7691156232252781355.8463154943360171265.2852412519294352506
	push.14383800816696994133.3456327113326256432.6692683090235989383.14796202496157022040
	push.6686338362028015651.16533704610107301495.12618653059398814374.4665691128499368837
	push.4056604178567881129.6173012213905610189.18290750489319984117.1773951202121591538
	push.4389942117088447138.9203872837195467135.16647976583058746422.7689155552768670394
	push.12365007338637617157.4372556084940235727.6189017649778497877.7500740417092890225
	push.14006089359128464711.12490609572415712870.17198795428657782689.14191609616972732304
	push.8715504128117593387.432040889165782054.3142428394956321713.1849525312019627755
	push.13756831773860918871.10084557685654730061.7112675246154377750.3929858786378642316
	push.4088309022520035137.6820186327231405039.11140760477401398424.12337821426711963180
	push.12489358087930152296.11703289425843512051.18222393521806856990.5006481804801239664
	push.12032395915935294938.14857320394153102038.12216811346274483113.15049383599936516047
	push.14259728110745696775.17668002479022071670.15339107541552850108.6468851066622783835
	push.1561169760991269037.12992126221614554207.6889485207579503204.625810225600154958
	push.4025446980409437899.8178098736737310378.5500770423122943299.9714604383004622450
	push.16651939688552765673.3158366299580748670.1392595059675174803.10765599713046287558
	push.10461664704817933990.8882481555027559655.6954937180696424269.1572137324173280490
	push.5665144507324065868.807842315821754643.1560799588066959011.12796895112978970121
	push.2394121898621129512.8383068400017029755.15076497439326288290.12982989459991844517
	push.7657453289212455099.7344548176412377620.14808420073763128510.6365632919551470868
	push.8427667919763358302.6462738526574037144.12486396704535672088.10141440556758839363
	push.299265237327641189.12577098593386243920.15719620231976724277.8540402708529449685
	push.5919394105455887829.3416153203055267997.7786896173617522154.14031575217582598302
	push.9931515098122800394.11630195332861834531.11724314991892485077.17740512949860132546
	push.12053974342864933269.7161240326935577237.3639634848410716242.15919780095311700439
	push.2117308758935292362.8854965448075557493.16625729085584007730.15471613066104988457
	push.11575701465310827636.4295002282146690441.15597523257926919464.3308892972056812266
	push.12582249520745188423.12505800551746292235.13315466594398149922.12066191983457963400
	push.16938470071482338896.15499491376360706981.3878624198769971593.13092440112352401730
	push.10670334717871145615.16677776346006097586.1949690407240864933.14248669673568039774
	push.8424275818888585779.7812684066897416275.14290012408112277771.4295815520590785595
	push.14099721646927849786.8024399707039913807.15913274187758939207.18074852694000884838
	push.12316227567088954246.17527399748276289503.5152080643914132488.14561398366328274390
	push.15948194847534211277.4576915052531526319.5164132063260791647.152897937997792376
	push.16138512030456545775.9592291974280344910.14948939724807468932.4971430691134054059
	push.16909802868642731951.9785468031858712064.16221402320798919601.12333197645027200248
	push.16905094363786184290.18168576350837626231.4419568367257164534.1223183503982339008
	push.4323157012483891262.5810722514138689194.11091989500308225777.12150643879775871958
	push.6151214463239765361.4496767977211359228.644010080489266561.6431860813144680379
	push.8911053381972245530.2877957390243263830.2951359516584421996.19112242249724047

	push.0.0.0.0
	dupw

	locaddr.1
	movdn.8
	locaddr.0
	movdn.8

	repeat.64
		dup.8
		mem_loadw

		swapw

		dup.9
		mem_loadw

		movup.2
		swap
		movup.6
		movup.5

		movup.5
		movup.5
		movup.7
		movup.7

		movup.13
		movup.13
		movup.13
		movup.13

		exec.butterfly

		movup.5
		swap
		movup.5

		movup.5
		movup.7
		movup.6
		movup.7

		dup.9
		mem_storew

		swapw

		dup.8
		mem_storew

		movup.8
		add.2
		movdn.8

		movup.9
		add.2
		movdn.9
	end

	drop
	drop

	dropw
	dropw

	# bit-reversed order NTT vector lives in absolute memory address
	# starting at 👇; total 128 consecutive addresses are used for storing
	# whole polynomial ( of degree 512 )

	locaddr.0
end

# Applies four inverse NTT butterflies on four different indices, given following stack state
#
# [k0, k1, k2, k3, A0, B0, C0, D0, A1, B1, C1, D1]
# 
# Here k`i` => i-th constant i.e. negative of ω raised to *some* power | ω => 2N -th primitive root of unity, N = 512
#
# A{0, 1} -> first inverse butterfly will be applied on these two elements
# B{0, 1} -> second inverse butterfly will be applied on these two elements
# C{0, 1} -> third inverse butterfly will be applied on these two elements
# D{0, 1} -> fourth inverse butterfly will be applied on these two elements
#
# Four independent inverse butterflies are applied in following way
#
# t0 = A1  			   | t1 = B1  			  | t2 = C1				 | t3 = D1
# --- --- --- --- --- --- --- --- --- --- --- --- --- --- --- --- --- --- --- --- --- --- -
# A1' = t0 + A0		   | B1' = t1 + B0 		  | C1' = t2 + C0 		 | D1' = t3 + D0
# A0' = (t0 - A0) * k0 | B0' = (t1 - B0) * k1 | C0' = (t2 - C0) * k2 | D0' = (t3 - D0) * k3
#
# After four independent butterflies are applied, resulting stack state should look like
#
# [A0', B0', C0', D0', A1', B1', C1', D1']
proc.ibutterfly
	dupw.2
	dupw.2

	movup.4
	add

	swap
	movup.4
	add
	swap

	movup.2
	movup.4
	add
	movdn.2

	movup.3
	movup.4
	add
	movdn.3

	movupw.2
	movupw.3

	movup.4
	sub

	swap
	movup.4
	sub
	swap

	movup.2
	movup.4
	sub
	movdn.2

	movup.3
	movup.4
	sub
	movdn.3

	movupw.2

	movup.4
	mul

	swap
	movup.4
	mul
	swap

	movup.2
	movup.4
	mul
	movdn.2

	movup.3
	movup.4
	mul
	movdn.3
end

# Given four elements on stack top, this routine multiplies each of them by invN = 18410715272404008961,
# such that N = 512
#
# invN = (1/ 512) modulo q | q = 2^64 - 2^32 + 1
#
# Expected input stack state:
#
# [a0, a1, a2, a3]
#
# After applying routine, stack looks like
#
# [a0', a1', a2', a3']
#
# a{i}' = (a{i} * invN) modulo q | i ∈ [0, 4)
proc.mul_by_invN
	push.18410715272404008961
	mul

	swap
	push.18410715272404008961
	mul
	swap

	movup.2
	push.18410715272404008961
	mul
	movdn.2

	movup.3
	push.18410715272404008961
	mul
	movdn.3
end

# Applies inverse NTT on a vector of length 512, where each element ∈ Zp | p = 2^64 − 2^32 + 1,
# producing elements in time domain in standard order, while input vector is expected to be in 
# bit-reversed order.
#
# Expected stack state as input:
#
# [start_addr, ...] | Single absolute memory address, where polynomial starts
#
# Note, total 128 memory addresses are required for storing whole polynomial. Next 127
# addresses are consecutive i.e. computable by using `add.1` instruction on previous address.
#
# addr{i} holds values V[(i << 2) .. ((i+1) << 2)] | i ∈ [0, 128) and addr0 = start_addr
#
# After applying iNTT, normal order vector is returned back as single absolute memory
# addresses on stack, where it begins storing the polynomial. Consecutive 127 addresses should 
# similarly be computable using `add.1` instruction.
#
# [start_addr', ...] | Single absolute memory address, where resulting polynomial starts
#
# Note, input memory allocation is not mutated, instead output is stored in different memory allocation.
export.backward.128
	# prepare input

	locaddr.0
	push.0.0.0.0

	repeat.128
		dup.5
		mem_loadw

		dup.4
		mem_storew

		movup.5
		add.1
		movdn.5

		movup.4
		add.1
		movdn.4
	end

	dropw
	drop
	drop

	# iter = 0

	push.18427631827164860274.15495384552830162325.15568786679171320491.9535690687442338791
	push.12014883256269903942.17802733988925317760.13949976092203225093.12295529606174818960
	push.6296100189638712363.7354754569106358544.12636021555275895127.14123587056930693059
	push.17223560565432245313.14027175702157419787.278167718576958090.1541649705628400031
	push.6113546424387384073.2225341748615664720.8661276037555872257.1536941200771852370
	push.13475313378280530262.3497804344607115389.8854452095134239411.2308232038958038546
	push.18293846131416791945.13282612006153792674.13869829016883058002.2498549221880373044
	push.3885345703086309931.13294663425500451833.919344321138294818.6130516502325630075
	push.371891375413699483.2533469881655645114.10422344362374670514.4347022422486734535
	push.14150928548823798726.4156731661302306550.10634060002517168046.10022468250525998542
	push.4198074395846544547.16497053662173719388.1768967723408486735.7776409351543438706
	push.5354303957062182591.14568119870644612728.2947252693053877340.1508273997932245425
	push.6380552085956620921.5131277475016434399.5940943517668292086.5864494548669395898
	push.15137851097357772055.2849220811487664857.14151741787267893880.6871042604103756685
	push.2975131003309595864.1821014983830576591.9591778621339026828.16329435310479291959
	push.2526963974102883882.14807109221003868079.11285503742479007084.6392769726549651052
	push.706231119554451775.6722429077522099244.6816548736552749790.8515228971291783927
	push.4415168851831986019.10659847895797062167.15030590866359316324.12527349963958696492
	push.9906341360885134636.2727123837437860044.5869645476028340401.18147478832086943132
	push.8305303512655744958.5960347364878912233.11984005542840547177.10019076149651226019
	push.12081111149863113453.3638323995651455811.11102195893002206701.10789290780202129222
	push.5463754609422739804.3370246630088296031.10063675669397554566.16052622170793454809
	push.5649848956435614200.16885944481347625310.17638901753592829678.12781599562090518453
	push.16874606745241303831.11491806888718160052.9564262514387024666.7985079364596650331
	push.7681144356368296763.17054149009739409518.15288377769833835651.1794804380861818648
	push.8732139686409961871.12945973646291641022.10268645332677273943.14421297089005146422
	push.17820933843814429363.11557258861835081117.5454617847800030114.16885574308423315284
	push.11977893002791800486.3107636527861734213.778741590392512651.4187015958668887546
	push.3397360469478068274.6229932723140101208.3589423675261482283.6414348153479289383
	push.13440262264613344657.224350547607727331.6743454643571072270.5957385981484432025
	push.6108922642702621141.7305983592013185897.11626557742183179282.14358435046894549184
	push.14516885283035942005.11334068823260206571.8362186383759854260.4689912295553665450
	push.16597218757394956566.15304315674458262608.18014703180248802267.9731239941296990934
	push.4255134452441852017.1247948640756801632.5956134496998871451.4440654710286119610
	push.10946003652321694096.12257726419636086444.14074187984474348594.6081736730776967164
	push.10757588516645913927.1798767486355837899.9242871232219117186.14056801952326137183
	push.16672792867292992783.155993580094600204.12273731855508974132.14390139890846703192
	push.13781052940915215484.5828091010015769947.1913039459307282826.11760405707386568670
	push.3650541573257562281.11754060979178594938.14990416956088327889.4062943252717590188
	push.15594331550120231815.9983589126054413056.10755587837161802966.17078493612874372559
	push.7225259221282946803.4184390855894463221.12645811551425139186.18118813377585986234
	push.15038540732087693240.17233511790631916809.6084283033956854204.2239705257572519007
	push.4232816070675458120.2012488715532398315.3235915244053982668.14586854504982200837
	push.1247988426743987367.9546597805441465650.16121944306381782101.15905923861798891074
	push.1879817591510961655.18295090034566750882.9983907413951898936.2585806165873387916
	push.15415784495989080639.16099909724259186520.7440577883017277023.6014371623370100770
	push.2461841562019821461.15028382777741121447.8932772064328191883.15823298534785799625
	push.9627861440214039994.8740885839153244225.11780776132825664990.17917642060580152056
	push.5306268831781643008.17698160190544923319.1324902398790311039.7190759909111520345
	push.6097691134303827517.3457469037226225370.4212621207229430630.14406691742104117415
	push.308931976065701490.11353340290879379826.2870607137738690347.18363833618917996149
	push.7559811984562634734.7430863960585448835.11006777244921569212.17486776517187278376
	push.7679740417818447560.14267241681714216412.5138263668257324909.4106679476439837717
	push.2471455808525611920.17039746049376701324.4518113032494938455.17783460465441878945
	push.5556662515423975422.12458073038457296305.10599219190322488312.2185847064648409797
	push.11888040935601451494.9213008228395218639.15254225588420860719.4573069520345433394
	push.13096678655002118611.13138133880250412697.15531176002678313992.15685641990711164737
	push.1619999818066427291.11323355628887372424.864017031066625188.4643923023347942555
	push.16383575685779609937.18403601849434843390.11446268009178425019.5271741541623046617
	push.8083950796479296659.10737085212370118163.16317828492439126475.7756907657126989834
	push.11731715020642418612.1415419453610921553.9331374163590620309.12109705421302608020
	push.1941397000334789249.18101606309576656873.17783167795769062868.5280444194155204294
	push.12539708892944027283.12871350694930379971.13568943604939006010.14804671509201811970
	push.12959998544531418328.16799868753440642108.6912136248533001504.257896047954371798

	push.0.0.0.0
	dupw

	locaddr.1
	movdn.8
	locaddr.0
	movdn.8

	repeat.64
		dup.8
		mem_loadw

		swapw

		dup.9
		mem_loadw

		movup.2
		swap
		movup.6
		movup.5

		movup.5
		movup.5
		movup.7
		movup.7

		movup.13
		movup.13
		movup.13
		movup.13

		exec.ibutterfly

		movup.5
		swap
		movup.5

		movup.5
		movup.7
		movup.6
		movup.7

		dup.9
		mem_storew

		swapw

		dup.8
		mem_storew

		movup.8
		add.2
		movdn.8

		movup.9
		add.2
		movdn.9
	end

	drop
	drop

	dropw
	dropw

    # iter = 1

	push.16802172059317642375.16802172059317642375.10160584067376497613.10160584067376497613
	push.11467437981104406950.11467437981104406950.8665994900238946994.8665994900238946994
	push.14067222244347930501.14067222244347930501.5215569874119185934.5215569874119185934
	push.15341376048663650670.15341376048663650670.1897719374831994672.1897719374831994672
	push.7673168496654431239.7673168496654431239.4170631435500673867.4170631435500673867
	push.14858508306367504656.14858508306367504656.1755078694165381998.1755078694165381998
	push.5427855770283221382.5427855770283221382.4641337882585395997.4641337882585395997
	push.14493012083513256281.14493012083513256281.1221351532855077986.1221351532855077986
	push.8675931806573960433.8675931806573960433.5263632251618544322.5263632251618544322
	push.6529358023436602414.6529358023436602414.237214921853999334.237214921853999334
	push.6045115764991696949.6045115764991696949.14918307414590806615.14918307414590806615
	push.8187602034452531322.8187602034452531322.14040629553323055984.14040629553323055984
	push.5290167988639048753.5290167988639048753.7497696261353643620.7497696261353643620
	push.17952527571176918316.17952527571176918316.13987726993667822989.13987726993667822989
	push.1857313538295938082.1857313538295938082.4831070854124318830.4831070854124318830
	push.12050543972821699434.12050543972821699434.15181754998655957376.15181754998655957376
	push.5947514631656761496.5947514631656761496.5069975284574070497.5069975284574070497
	push.6262422051668515884.6262422051668515884.875634265288439343.875634265288439343
	push.10517142914396393667.10517142914396393667.9906467147968854674.9906467147968854674
	push.11317759638843783896.11317759638843783896.14031687523985394587.14031687523985394587
	push.5862457866249378161.5862457866249378161.4913598178833380825.4913598178833380825
	push.9014360022444159132.9014360022444159132.6824599109910832222.6824599109910832222
	push.11706055037741049324.11706055037741049324.10883769032692578351.10883769032692578351
	push.13413385849078745835.13413385849078745835.700360770216364989.700360770216364989
	push.12843857907683664409.12843857907683664409.15073366445557045075.15073366445557045075
	push.1414719954855472987.1414719954855472987.13283175983882289524.13283175983882289524
	push.10006174791165856646.10006174791165856646.2415297291837877958.2415297291837877958
	push.16774647971309520093.16774647971309520093.17703304740457489134.17703304740457489134
	push.10686628914424923326.10686628914424923326.3666314137763395334.3666314137763395334
	push.13205888274518958430.13205888274518958430.7005074122307514744.7005074122307514744
	push.10350167037512812052.10350167037512812052.5464760906092500108.5464760906092500108
	push.16755100833091933884.16755100833091933884.1573035775395650770.1573035775395650770
	push.11478179872302871445.11478179872302871445.11286965527584982002.11286965527584982002
	push.12012107771410162524.12012107771410162524.14430643036723656017.14430643036723656017
	push.13900864053647703173.13900864053647703173.4126998567329314197.4126998567329314197
	push.12320868084200588812.12320868084200588812.3870163035137971766.3870163035137971766
	push.10563982722973987470.10563982722973987470.13772306473425142486.13772306473425142486
	push.4211584101552955664.4211584101552955664.5873491337271928114.5873491337271928114
	push.15180493120214983961.15180493120214983961.2942775058270059609.2942775058270059609
	push.12458390524252444375.12458390524252444375.1223950879584769038.1223950879584769038
	push.8655137032736432017.8655137032736432017.7433403846946633395.7433403846946633395
	push.10763480545232365762.10763480545232365762.5095456396745892551.5095456396745892551
	push.10724885506133562476.10724885506133562476.17944731440328218283.17944731440328218283
	push.15245928743009060991.15245928743009060991.10094442559346256270.10094442559346256270
	push.18038462700764634276.18038462700764634276.16508747943021518732.16508747943021518732
	push.3863141824208378587.3863141824208378587.4764679877301742210.4764679877301742210
	push.526448012694119458.526448012694119458.14569244469219929255.14569244469219929255
	push.6333224326531788891.6333224326531788891.12514560211689189807.12514560211689189807
	push.9638848843637035273.9638848843637035273.6702103175001071216.6702103175001071216
	push.12362671770314801832.12362671770314801832.17644663131801795567.17644663131801795567
	push.1803076106186727246.1803076106186727246.1191100666394342727.1191100666394342727
	push.4692554990086031268.4692554990086031268.3059429515486231088.3059429515486231088
	push.7110695772441637899.7110695772441637899.5175614254872652016.5175614254872652016
	push.4716406379463037818.4716406379463037818.2443466371579597244.2443466371579597244
	push.8143771702088974879.8143771702088974879.4659489603533118441.4659489603533118441
	push.16447742384734775766.16447742384734775766.4007052201025272707.4007052201025272707
	push.4837070530626986986.4837070530626986986.2454730591976115881.2454730591976115881
	push.9809941408468046069.9809941408468046069.382428689435778886.382428689435778886
	push.1545333971289350229.1545333971289350229.4511425900152047486.4511425900152047486
	push.837762896875133902.837762896875133902.1100986903222193631.1100986903222193631
	push.3323814471437944900.3323814471437944900.16723337261179401086.16723337261179401086
	push.6667653815445493051.6667653815445493051.12030096568512274289.12030096568512274289
	push.14424608849493817968.14424608849493817968.9528805331154741816.9528805331154741816
	push.646951781859081502.646951781859081502.6028692054475264383.6028692054475264383

	push.0.0.0.0
	dupw

	locaddr.1
	movdn.8
	locaddr.0
	movdn.8

	repeat.64
		dup.8
		mem_loadw

		swapw

		dup.9
		mem_loadw

		movdn.5
		movdn.5
		movup.7
		movup.7

		movup.13
		movup.13
		movup.13
		movup.13

		exec.ibutterfly

		movdn.5
		movdn.5
		movup.7
		movup.7

		dup.9
		mem_storew

		swapw

		dup.8
		mem_storew

		movup.8
		add.2
		movdn.8

		movup.9
		add.2
		movdn.9
	end

	drop
	drop

	dropw
	dropw

    # iter = 2

	push.2253768568517935352.2253768568517935352.2253768568517935352.2253768568517935352
	push.4644772024090268603.4644772024090268603.4644772024090268603.4644772024090268603
	push.8340939052496745868.8340939052496745868.8340939052496745868.8340939052496745868
	push.10561990880479197442.10561990880479197442.10561990880479197442.10561990880479197442
	push.14146940403822094634.14146940403822094634.14146940403822094634.14146940403822094634
	push.1116342470860912836.1116342470860912836.1116342470860912836.1116342470860912836
	push.8064021942171041292.8064021942171041292.8064021942171041292.8064021942171041292
	push.6393075107303762937.6393075107303762937.6393075107303762937.6393075107303762937
	push.15118306729094611415.15118306729094611415.15118306729094611415.15118306729094611415
	push.18035314424752866021.18035314424752866021.18035314424752866021.18035314424752866021
	push.1513726443299424847.1513726443299424847.1513726443299424847.1513726443299424847
	push.16105685926854668541.16105685926854668541.16105685926854668541.16105685926854668541
	push.15113979899245772281.15113979899245772281.15113979899245772281.15113979899245772281
	push.2117504431143841456.2117504431143841456.2117504431143841456.2117504431143841456
	push.17311265416183374564.17311265416183374564.17311265416183374564.17311265416183374564
	push.11884629851743600732.11884629851743600732.11884629851743600732.11884629851743600732
	push.15603425602538700070.15603425602538700070.15603425602538700070.15603425602538700070
	push.9362914843564906265.9362914843564906265.9362914843564906265.9362914843564906265
	push.10231374777478672322.10231374777478672322.10231374777478672322.10231374777478672322
	push.16940035449150731648.16940035449150731648.16940035449150731648.16940035449150731648
	push.10265989416269385394.10265989416269385394.10265989416269385394.10265989416269385394
	push.15155306912120837921.15155306912120837921.15155306912120837921.15155306912120837921
	push.12109811546395398776.12109811546395398776.12109811546395398776.12109811546395398776
	push.18165022998349842402.18165022998349842402.18165022998349842402.18165022998349842402
	push.18030148548143482816.18030148548143482816.18030148548143482816.18030148548143482816
	push.264688053892980182.264688053892980182.264688053892980182.264688053892980182
	push.11387280211730213981.11387280211730213981.11387280211730213981.11387280211730213981
	push.10708950766175242252.10708950766175242252.10708950766175242252.10708950766175242252
	push.2495058814089251146.2495058814089251146.2495058814089251146.2495058814089251146
	push.8930739766887302688.8930739766887302688.8930739766887302688.8930739766887302688
	push.9171943329124577373.9171943329124577373.9171943329124577373.9171943329124577373
	push.14251112719600934854.14251112719600934854.14251112719600934854.14251112719600934854
	push.12871361905596103084.12871361905596103084.12871361905596103084.12871361905596103084
	push.14041890976876060974.14041890976876060974.14041890976876060974.14041890976876060974
	push.10158338780952714962.10158338780952714962.10158338780952714962.10158338780952714962
	push.8494120110792728509.8494120110792728509.8494120110792728509.8494120110792728509
	push.17090085178304640863.17090085178304640863.17090085178304640863.17090085178304640863
	push.11147770252432840497.11147770252432840497.11147770252432840497.11147770252432840497
	push.303814934756242646.303814934756242646.303814934756242646.303814934756242646
	push.17084176919086420947.17084176919086420947.17084176919086420947.17084176919086420947
	push.13417321343344118652.13417321343344118652.13417321343344118652.13417321343344118652
	push.997411754984945023.997411754984945023.997411754984945023.997411754984945023
	push.5407551316036540293.5407551316036540293.5407551316036540293.5407551316036540293
	push.12481021517947587610.12481021517947587610.12481021517947587610.12481021517947587610
	push.12110422903908887252.12110422903908887252.12110422903908887252.12110422903908887252
	push.13237307188167854928.13237307188167854928.13237307188167854928.13237307188167854928
	push.4497639551463306333.4497639551463306333.4497639551463306333.4497639551463306333
	push.8668109077711679267.8668109077711679267.8668109077711679267.8668109077711679267
	push.4442103655964903148.4442103655964903148.4442103655964903148.4442103655964903148
	push.17534372342291866343.17534372342291866343.17534372342291866343.17534372342291866343
	push.4649662884198176411.4649662884198176411.4649662884198176411.4649662884198176411
	push.13664737158269917819.13664737158269917819.13664737158269917819.13664737158269917819
	push.15104850399680027611.15104850399680027611.15104850399680027611.15104850399680027611
	push.7979294039879560184.7979294039879560184.7979294039879560184.7979294039879560184
	push.6366922389463153702.6366922389463153702.6366922389463153702.6366922389463153702
	push.7614451796507779275.7614451796507779275.7614451796507779275.7614451796507779275
	push.10737174897695903067.10737174897695903067.10737174897695903067.10737174897695903067
	push.1654663398520981866.1654663398520981866.1654663398520981866.1654663398520981866
	push.7479733969963382412.7479733969963382412.7479733969963382412.7479733969963382412
	push.12612728678098075109.12612728678098075109.12612728678098075109.12612728678098075109
	push.7593472940535036657.7593472940535036657.7593472940535036657.7593472940535036657
	push.15395185741804386692.15395185741804386692.15395185741804386692.15395185741804386692
	push.2430519478049941168.2430519478049941168.2430519478049941168.2430519478049941168
	push.7546206866789277329.7546206866789277329.7546206866789277329.7546206866789277329

	push.0.0.0.0
	dupw

	locaddr.1
	movdn.8
	locaddr.0
	movdn.8

	repeat.64
		dup.8
		mem_loadw

		swapw

		dup.9
		mem_loadw

		movup.13
		movup.13
		movup.13
		movup.13

		exec.ibutterfly

		dup.9
		mem_storew

		swapw

		dup.8
		mem_storew

		movup.8
		add.2
		movdn.8

		movup.9
		add.2
		movdn.9
	end

	drop
	drop

	dropw
	dropw

    # iter = 3

    push.18374685375881805825.18374685375881805825.18374685375881805825.18374685375881805825
    push.18374685375881805825.18374685375881805825.18374685375881805825.18374685375881805825

    push.72056494509522944.72056494509522944.72056494509522944.72056494509522944
    push.72056494509522944.72056494509522944.72056494509522944.72056494509522944

    push.4295032831.4295032831.4295032831.4295032831
    push.4295032831.4295032831.4295032831.4295032831

    push.18446744065119682562.18446744065119682562.18446744065119682562.18446744065119682562
    push.18446744065119682562.18446744065119682562.18446744065119682562.18446744065119682562

    push.17591917604864.17591917604864.17591917604864.17591917604864
    push.17591917604864.17591917604864.17591917604864.17591917604864

    push.17592454475776.17592454475776.17592454475776.17592454475776
    push.17592454475776.17592454475776.17592454475776.17592454475776

    push.18442240469787213841.18442240469787213841.18442240469787213841.18442240469787213841
    push.18442240469787213841.18442240469787213841.18442240469787213841.18442240469787213841

    push.18442240469787213809.18442240469787213809.18442240469787213809.18442240469787213809
    push.18442240469787213809.18442240469787213809.18442240469787213809.18442240469787213809

    push.288230376151712768.288230376151712768.288230376151712768.288230376151712768
    push.288230376151712768.288230376151712768.288230376151712768.288230376151712768

    push.18158513693262873601.18158513693262873601.18158513693262873601.18158513693262873601
    push.18158513693262873601.18158513693262873601.18158513693262873601.18158513693262873601

    push.1125882726711296.1125882726711296.1125882726711296.1125882726711296
    push.1125882726711296.1125882726711296.1125882726711296.1125882726711296

    push.1125917086449664.1125917086449664.1125917086449664.1125917086449664
    push.1125917086449664.1125917086449664.1125917086449664.1125917086449664

    push.13834987683316760577.13834987683316760577.13834987683316760577.13834987683316760577
    push.13834987683316760577.13834987683316760577.13834987683316760577.13834987683316760577

    push.4611615648609468416.4611615648609468416.4611615648609468416.4611615648609468416
    push.4611615648609468416.4611615648609468416.4611615648609468416.4611615648609468416

    push.274882101184.274882101184.274882101184.274882101184
    push.274882101184.274882101184.274882101184.274882101184

    push.18446743794540871745.18446743794540871745.18446743794540871745.18446743794540871745
    push.18446743794540871745.18446743794540871745.18446743794540871745.18446743794540871745

    push.2198989700608.2198989700608.2198989700608.2198989700608
    push.2198989700608.2198989700608.2198989700608.2198989700608

    push.2199056809472.2199056809472.2199056809472.2199056809472
    push.2199056809472.2199056809472.2199056809472.2199056809472

    push.18446181119461163011.18446181119461163011.18446181119461163011.18446181119461163011
    push.18446181119461163011.18446181119461163011.18446181119461163011.18446181119461163011

    push.18446181119461163007.18446181119461163007.18446181119461163007.18446181119461163007
    push.18446181119461163007.18446181119461163007.18446181119461163007.18446181119461163007

    push.2305843009213702144.2305843009213702144.2305843009213702144.2305843009213702144
    push.2305843009213702144.2305843009213702144.2305843009213702144.2305843009213702144

    push.16140901060200898561.16140901060200898561.16140901060200898561.16140901060200898561
    push.16140901060200898561.16140901060200898561.16140901060200898561.16140901060200898561

    push.9007061813690368.9007061813690368.9007061813690368.9007061813690368
    push.9007061813690368.9007061813690368.9007061813690368.9007061813690368

    push.9007336691597312.9007336691597312.9007336691597312.9007336691597312
    push.9007336691597312.9007336691597312.9007336691597312.9007336691597312

    push.17870274521152356353.17870274521152356353.17870274521152356353.17870274521152356353
    push.17870274521152356353.17870274521152356353.17870274521152356353.17870274521152356353

    push.576451956076183552.576451956076183552.576451956076183552.576451956076183552
    push.576451956076183552.576451956076183552.576451956076183552.576451956076183552

	push.34360262648.34360262648.34360262648.34360262648
	push.34360262648.34360262648.34360262648.34360262648

    push.18446744035055370249.18446744035055370249.18446744035055370249.18446744035055370249
    push.18446744035055370249.18446744035055370249.18446744035055370249.18446744035055370249

    push.140735340838912.140735340838912.140735340838912.140735340838912
    push.140735340838912.140735340838912.140735340838912.140735340838912

    push.140739635806208.140739635806208.140739635806208.140739635806208
    push.140739635806208.140739635806208.140739635806208.140739635806208

    push.18410715272395620481.18410715272395620481.18410715272395620481.18410715272395620481
    push.18410715272395620481.18410715272395620481.18410715272395620481.18410715272395620481

    push.18410715272395620225.18410715272395620225.18410715272395620225.18410715272395620225
    push.18410715272395620225.18410715272395620225.18410715272395620225.18410715272395620225

	push.0.0.0.0
	dupw

	locaddr.2
	movdn.8
	locaddr.0
	movdn.8

	repeat.32
		repeat.2
			dup.8
			mem_loadw

			swapw

			dup.9
			mem_loadw

			movup.13
			movup.13
			movup.13
			movup.13

			exec.ibutterfly

			dup.9
			mem_storew

			swapw

			dup.8
			mem_storew

			movup.8
			add.1
			movdn.8

			movup.9
			add.1
			movdn.9
		end

		movup.8
		add.2
		movdn.8

		movup.9
		add.2
		movdn.9
	end

	drop
	drop

	dropw
	dropw

    # iter = 4

	push.8589934592.8589934592.8589934592.8589934592
	repeat.3
		dupw
	end

	push.18446181119461294081.18446181119461294081.18446181119461294081.18446181119461294081
	repeat.3
		dupw
	end

	push.18446744069414583809.18446744069414583809.18446744069414583809.18446744069414583809
	repeat.3
		dupw
	end

	push.144115188075855872.144115188075855872.144115188075855872.144115188075855872
	repeat.3
		dupw
	end

	push.18446743931975630881.18446743931975630881.18446743931975630881.18446743931975630881
	repeat.3
		dupw
	end

	push.18446744069412487169.18446744069412487169.18446744069412487169.18446744069412487169
	repeat.3
		dupw
	end

	push.35184372088832.35184372088832.35184372088832.35184372088832
	repeat.3
		dupw
	end

	push.16140901060737761281.16140901060737761281.16140901060737761281.16140901060737761281
	repeat.3
		dupw
	end

	push.18446744069414584313.18446744069414584313.18446744069414584313.18446744069414584313
	repeat.3
		dupw
	end

	push.2251799813685248.2251799813685248.2251799813685248.2251799813685248
	repeat.3
		dupw
	end

	push.18446735273321564161.18446735273321564161.18446735273321564161.18446735273321564161
	repeat.3
		dupw
	end

	push.18446744069280366593.18446744069280366593.18446744069280366593.18446744069280366593
	repeat.3
		dupw
	end

	push.549755813888.549755813888.549755813888.549755813888
	repeat.3
		dupw
	end

	push.18410715272404008961.18410715272404008961.18410715272404008961.18410715272404008961
	repeat.3
		dupw
	end

	push.18446744069414551553.18446744069414551553.18446744069414551553.18446744069414551553
	repeat.3
		dupw
	end

	push.9223372036854775808.9223372036854775808.9223372036854775808.9223372036854775808
	repeat.3
		dupw
	end

	push.0.0.0.0
	dupw

	locaddr.4
	movdn.8
	locaddr.0
	movdn.8

	repeat.16
		repeat.4
			dup.8
			mem_loadw

			swapw

			dup.9
			mem_loadw

			movup.13
			movup.13
			movup.13
			movup.13

			exec.ibutterfly

			dup.9
			mem_storew

			swapw

			dup.8
			mem_storew

			movup.8
			add.1
			movdn.8

			movup.9
			add.1
			movdn.9
		end

		movup.8
		add.4
		movdn.8

		movup.9
		add.4
		movdn.9
	end

	drop
	drop

	dropw
	dropw

    # iter = 5

	push.18446744052234715141.18446744052234715141.18446744052234715141.18446744052234715141
	repeat.7
		dupw
	end

	push.18446744069414322177.18446744069414322177.18446744069414322177.18446744069414322177
	repeat.7
		dupw
	end

	push.4398046511104.4398046511104.4398046511104.4398046511104
	repeat.7
		dupw
	end

	push.18158513693329981441.18158513693329981441.18158513693329981441.18158513693329981441
	repeat.7
		dupw
	end

	push.18446744069414584257.18446744069414584257.18446744069414584257.18446744069414584257
	repeat.7
		dupw
	end

	push.18014398509481984.18014398509481984.18014398509481984.18014398509481984
	repeat.7
		dupw
	end

	push.18446673700670423041.18446673700670423041.18446673700670423041.18446673700670423041
	repeat.7
		dupw
	end

	push.18446744068340842497.18446744068340842497.18446744068340842497.18446744068340842497
	repeat.7
		dupw
	end

	push.0.0.0.0
	dupw

	locaddr.8
	movdn.8
	locaddr.0
	movdn.8

	repeat.8
		repeat.8
			dup.8
			mem_loadw

			swapw

			dup.9
			mem_loadw

			movup.13
			movup.13
			movup.13
			movup.13

			exec.ibutterfly

			dup.9
			mem_storew

			swapw

			dup.8
			mem_storew

			movup.8
			add.1
			movdn.8

			movup.9
			add.1
			movdn.9
		end

		movup.8
		add.8
		movdn.8

		movup.9
		add.8
		movdn.9
	end

	drop
	drop

	dropw
	dropw

    # iter = 6

	push.68719476736.68719476736.68719476736.68719476736
	repeat.15
		dupw
	end

	push.18442240469788262401.18442240469788262401.18442240469788262401.18442240469788262401
	repeat.15
		dupw
	end

	push.18446744069414580225.18446744069414580225.18446744069414580225.18446744069414580225
	repeat.15
		dupw
	end

	push.1152921504606846976.1152921504606846976.1152921504606846976.1152921504606846976
	repeat.15
		dupw
	end

	push.0.0.0.0
	dupw

	locaddr.16
	movdn.8
	locaddr.0
	movdn.8

	repeat.4
		repeat.16
			dup.8
			mem_loadw

			swapw

			dup.9
			mem_loadw

			movup.13
			movup.13
			movup.13
			movup.13

			exec.ibutterfly

			dup.9
			mem_storew

			swapw

			dup.8
			mem_storew

			movup.8
			add.1
			movdn.8

			movup.9
			add.1
			movdn.9
		end

		movup.8
		add.16
		movdn.8

		movup.9
		add.16
		movdn.9
	end

	drop
	drop

	dropw
	dropw

    # iter = 7

	push.18446742969902956801.18446742969902956801.18446742969902956801.18446742969902956801
	repeat.31
		dupw
	end

	push.18446744069397807105.18446744069397807105.18446744069397807105.18446744069397807105
	repeat.31
		dupw
	end

	push.0.0.0.0
	dupw

	locaddr.32
	movdn.8
	locaddr.0
	movdn.8

	repeat.2
		repeat.32
			dup.8
			mem_loadw

			swapw

			dup.9
			mem_loadw

			movup.13
			movup.13
			movup.13
			movup.13

			exec.ibutterfly

			dup.9
			mem_storew

			swapw

			dup.8
			mem_storew

			movup.8
			add.1
			movdn.8

			movup.9
			add.1
			movdn.9
		end

		movup.8
		add.32
		movdn.8

		movup.9
		add.32
		movdn.9
	end

	drop
	drop

	dropw
	dropw

    # iter = 8

	push.281474976710656.281474976710656.281474976710656.281474976710656
	repeat.63
		dupw
	end

	push.0.0.0.0
	dupw

	locaddr.64
	movdn.8
	locaddr.0
	movdn.8

	repeat.64
		dup.8
		mem_loadw

		swapw

		dup.9
		mem_loadw

		movup.13
		movup.13
		movup.13
		movup.13

		exec.ibutterfly

		dup.9
		mem_storew

		swapw

		dup.8
		mem_storew

		movup.8
		add.1
		movdn.8

		movup.9
		add.1
		movdn.9
	end

	drop
	drop

	# multiply by inverse of N (= 512)

	dropw

	locaddr.0
	movdn.4

	repeat.128
		dup.4
		mem_loadw

		exec.mul_by_invN

		dup.4
		mem_storew

		movup.4
		add.1
		movdn.4
	end

	dropw
	drop

	# normal order iNTT vector lives in absolute memory address
	# starting at 👇; total 128 consecutive addresses are used for storing
	# whole polynomial ( of degree 512 )

    locaddr.0
end
"),
// ----- std::math::poly512 -----------------------------------------------------------------------
("std::math::poly512", "use.std::math::ntt512
use.std::math::u64

# Given two consecutive words on stack, this routine performs 
# element wise multiplication, while keeping resulting single
# word on stack.
#
# Expected stack state looks like
#
# [a0, a1, a2, a3, b0, b1, b2, b3]
#
# What this routine does is
#
# c`i` = a`i` * b`i` mod P | i ∈ [0, 4), P = 2 ^ 64 - 2 ^ 32 + 1
#
# Output stack state looks like
#
# [c0, c1, c2, c3]
proc.mul_word
    movup.4
    mul
    movdn.6

    movup.3
    mul
    movdn.5

    movup.2
    mul
    movdn.4

    mul
    movdn.3
end

# Given two consecutive words on stack, this routine performs 
# element wise addition, while keeping resulting single
# word on stack.
#
# Expected stack state looks like
#
# [a0, a1, a2, a3, b0, b1, b2, b3]
#
# What this routine does is
#
# c`i` = a`i` + b`i` mod P | i ∈ [0, 4), P = 2 ^ 64 - 2 ^ 32 + 1
#
# Output stack state looks like
#
# [c0, c1, c2, c3]
proc.add_word
    movup.4
    add
    movdn.6

    movup.3
    add
    movdn.5

    movup.2
    add
    movdn.4

    add
    movdn.3
end

# Given dividend ( i.e. field element a ) on stack top, this routine computes c = a % 12289
#
# Expected stack state
#
# [a, ...]
#
# Output stack state looks like
#
# [c, ...] | c = a % 12289
export.mod_12289
    u32split
    push.12289.0

    adv.u64div

    adv_push.2
    u32assert.2

    swap
    push.12289
    u32overflowing_mul

    movup.2
    push.12289
    u32overflowing_madd
    drop

    adv_push.2
    drop
    u32assert

    dup

    movup.3
    u32overflowing_add

    movup.3
    u32overflowing_add
    drop

    movup.5
    assert_eq
    movup.4
    assert_eq

    swap
    drop
    swap
    drop
end

# Given four elements on stack top, this routine reduces them by applying
# modular division by 12289 ( = Falcon Signature Algorithm's Prime Number )
#
# Input stack state :
#
# [a0, a1, a3, a3, ...]
#
# Operated such that
#
# b`i` = a`i` % 12289 | i ∈ [0..4)
#
# Output stack state :
#
# [b0, b1, b2, b3, ...]
proc.mod_12289_word
    exec.mod_12289

    swap
    exec.mod_12289
    swap

    movup.2
    exec.mod_12289
    movdn.2

    movup.3
    exec.mod_12289
    movdn.3
end

# Given an operand on stack, this routine negates the element, using modular arithmetic
# over Falcon Digital Signature Algorithm's prime field = 12289.
#
# All this routine does is
#
# b = (0 - a) % Q
#   = Q - a % Q | Q = 12289
#
# Input stack state
#
# [a,  ...]
#
# Output stack state looks like
#
# [b, ...] | b ∈ [0..12289)
proc.neg
    exec.mod_12289

    push.12289
    swap
    sub
end

# Given four elements on stack, this routine negates those, using modular arithmetic
# over Falcon Digital Signature Algorithm's prime field = 12289.
#
# All this routine does is
#
# b`i` = (0 - a`i`) % Q
#   = Q - a`i` % Q | Q = 12289 & i ∈ [0..4)
#
# Input stack state
#
# [a0, a1, a2, a3, ...]
#
# Output stack state looks like
#
# [b0, b1, b2, b3 ...] | b`i` ∈ [0..12289)
proc.neg_word
    exec.neg

    swap
    exec.neg
    swap

    movup.2
    exec.neg
    movdn.2

    movup.3
    exec.neg
    movdn.3
end

# Given a field element, this routine does centered reduction using Miden VM
# prime ( say Q ) and then reduces it using Falcon Post Quantum Digital 
# Signature Algorithm prime ( say Q' )
#
# Q = 2 ^ 64 - 2 ^ 32 + 1
# Q' = 12289
#
# Expected stack state
#
# [a, ...]
#
# All this routine does is
#
# if a > (Q >> 1):
#   b = (a - Q) % Q'
# else:
#   b = a % Q'
#
# Final stack state looks like
#
# [b, ...]
proc.reduce
    dup
    push.9223372034707292160
    gt

    if.true
        exec.mod_12289

        dup
        push.7002
        u32unchecked_gte

        if.true
            sub.7002
        else
            push.7002
            swap
            sub

            push.12289
            swap
            sub
        end
    else
        exec.mod_12289
    end
end

# Reduces four consecutive elements living on stack top using `reduce` routine ( defined above )
#
# Expected stack state
#
# [a0, a1, a2, a3, ...]
#
# What this routine does is
#
# b`i` = reduce(a`i`)
#
# Final stack state looks like
#
# [b0, b1, b2, b3, ...]
proc.reduce_word
    exec.reduce

    swap
    exec.reduce
    swap

    movup.2
    exec.reduce
    movdn.2

    movup.3
    exec.reduce
    movdn.3
end

# Given two polynomials of degree 512 on stack as absolute memory addresses,
# this routine computes polynomial multiplication, using NTT and iNTT.
#
# Imagine, two polynomials are f, g
#
# h = f . g, can be computed using
#
# iNTT(NTT(f) * NTT(g))
#
# Note, * -> element wise multiplication of polynomial coefficients in NTT domain
#
# Input stack state :
#
# [f_start_addr, g_start_addr, h_start_addr, ...]
#
# - {f, g, h}_addr`i` -> {f, g, h}[ (i << 2) .. ((i+1) << 2) ), address holding four consecutive coefficients
# - {f, g, h}_addr0 -> {f, g, h}_start_addr
#
# Output stack state :
#
# [ ... ]
#
# Consecutive 127 memory addresses can be computed from starting memory address ( living on stack top ) by 
# continuing to apply `INCR` ( = add.1 ) instruction on previous absolute memory address.
#
# Note, input memory addresses are considered to be read-only, they are not mutated.
export.mul_zq.128
    exec.ntt512::forward

    locaddr.0
    push.0.0.0.0

    repeat.128
        dup.5
        mem_loadw

        dup.4
        mem_storew

        movup.5
        add.1
        movdn.5

        movup.4
        add.1
        movdn.4
    end

    dropw
    drop
    drop

    exec.ntt512::forward

    locaddr.0
    push.0.0.0.0.0.0.0.0

    repeat.128
        dup.9
        mem_loadw

        swapw

        dup.8
        mem_loadw

        exec.mul_word

        dup.4
        mem_storew

        movup.5
        add.1
        movdn.5

        movup.4
        add.1
        movdn.4

        push.0.0.0.0
    end

    dropw
    dropw
    drop
    drop

    locaddr.0

    exec.ntt512::backward

    push.0.0.0.0

    repeat.128
        dup.4
        mem_loadw

        exec.reduce_word

        dup.5
        mem_storew

        movup.5
        add.1
        movdn.5

        movup.4
        add.1
        movdn.4
    end

    dropw
    drop
    drop
end

# Given two polynomials of degree 512 on stack as absolute memory addresses,
# this routine computes polynomial addition.
#
# Imagine, two polynomials f, g
#
# h = f + g, can be computed as
#
# [(f[i] + g[i]) % Q for i in range(512)] | Q = 12289 ( = Falcon Digital Signature Algorithm's Prime Number )
#
# Input stack state :
#
# [f_start_addr, g_start_addr, h_start_addr, ...]
#
# - {f, g, h}_addr`i` -> {f, g, h}[ (i << 2) .. ((i+1) << 2) ), address holding four consecutive coefficients
# - {f, g, h}_addr0 -> {f, g, h}_start_addr
#
# Output stack state :
#
# [ ... ]
#
# Consecutive 127 memory addresses can be computed from starting memory address ( living on stack top ) by 
# continuing to apply `INCR` ( = add.1 ) instruction on previous absolute memory address.
#
# Note, input memory addresses are considered to be read-only, they are not mutated.
export.add_zq
    push.0.0.0.0.0.0.0.0

    repeat.128
        dup.8
        mem_loadw

        swapw

        dup.9
        mem_loadw

        exec.add_word
        exec.mod_12289_word

        dup.6
        mem_storew

        movup.6
        add.1
        movdn.6

        movup.5
        add.1
        movdn.5

        movup.4
        add.1
        movdn.4

        push.0.0.0.0
    end

    push.0
    dropw
    dropw
    dropw
end

# Given one polynomial of degree 512 on stack as absolute memory addresses,
# this routine negates each coefficient of that polynomial.
#
# Imagine, polynomial f
#
# g = -f, can be computed as
#
# [(-f[i]) % Q for i in range(512)] | Q = 12289 ( = Falcon Digital Signature Algorithm's Prime Number )
#
# Input stack state :
#
# [f_start_addr, g_start_addr, ...]
#
# - {f,g}_addr`i` -> {f,g}[ (i << 2) .. ((i+1) << 2) ), address holding four consecutive coefficients
# - {f,g}_addr0 -> {f,g}_start_addr
#
# Output stack state :
#
# [ ... ]
#
# Consecutive 127 memory addresses can be computed from starting memory address ( living on stack top ) by 
# continuing to apply `INCR` ( = add.1 ) instruction on previous absolute memory address.
#
# Note, input memory addresses are considered to be read-only, they are not mutated.
export.neg_zq
    push.0.0.0.0

    repeat.128
        dup.4
        mem_loadw

        exec.neg_word

        dup.5
        mem_storew

        movup.5
        add.1
        movdn.5

        movup.4
        add.1
        movdn.4
    end

    dropw
    drop
    drop
end

# Given two polynomials of degree 512 on stack as absolute memory addresses,
# this routine subtracts second polynomial from first one.
#
# Imagine, two polynomials f, g
#
# h = f - g, can be computed as
#
# [(f[i] - g[i]) % Q for i in range(512)] | Q = 12289 ( = Falcon Digital Signature Algorithm's Prime Number )
#
# Input stack state :
#
# [f_start_addr, g_start_addr, h_start_addr ...]
#
# - {f, g, h}_addr`i` -> {f, g, h}[ (i << 2) .. ((i+1) << 2) ), address holding four consecutive coefficients
# - {f, g, h}_addr0 -> {f, g, h}_start_addr
#
# Output stack state :
#
# [ ... ]
#
# Consecutive 127 memory addresses can be computed from starting memory address ( living on stack top ) by 
# continuing to apply `INCR` ( = add.1 ) instruction on previous absolute memory address.
#
# Note, input memory addresses are considered to be read-only, they are not mutated.
export.sub_zq.128
    locaddr.0
    movup.2
    exec.neg_zq

    locaddr.0
    exec.add_zq
end
"),
// ----- std::math::secp256k1 ---------------------------------------------------------------------
("std::math::secp256k1", "# Given [b, c, a, carry] on stack top, following function computes
#
#  tmp = a + (b * c) + carry
#  hi = tmp >> 32
#  lo = tmp & 0xffff_ffff
#  return (hi, lo)
#
# At end of execution of this function, stack top should look like [hi, lo]
# See https://github.com/itzmeanjan/secp256k1/blob/ec3652afe8ed72b29b0e39273a876a898316fb9a/utils.py#L75-L80
proc.mac
  u32overflowing_madd

  movdn.2
  u32overflowing_add

  movup.2
  add
end

# Given [a, b, borrow] on stack top, following function computes
#
#  tmp = a - (b + borrow)
#  hi = tmp >> 32
#  lo = tmp & 0xffff_ffff
#  return (hi, lo)
#
# At end of execution of this function, stack top should look like [hi, lo]
# See https://github.com/itzmeanjan/secp256k1/blob/ec3652afe8ed72b29b0e39273a876a898316fb9a/utils.py#L83-L89
proc.sbb
  movdn.2
  add
  u32overflowing_sub
end

# Given a secp256k1 field element in radix-2^32 representation and 32 -bit unsigned integer,
# this routine computes a 288 -bit number.
#
# Input via stack is expected in this form
#
# [a0, a1, a2, a3, a4, a5, a6, a7, b] | a[0..8] -> 256 -bit number, b = 32 -bit number
#
# Computed output looks like below, on stack
#
# [carry, b7, b6, b5, b4, b3, b2, b1, b0]
proc.u256xu32
  movup.8
  
  push.0
  dup.1
  movup.3
  u32overflowing_madd
  
  dup.2
  movup.4
  u32overflowing_madd

  dup.3
  movup.5
  u32overflowing_madd

  dup.4
  movup.6
  u32overflowing_madd

  dup.5
  movup.7
  u32overflowing_madd

  dup.6
  movup.8
  u32overflowing_madd

  dup.7
  movup.9
  u32overflowing_madd

  movup.8
  movup.9
  u32overflowing_madd
end

# Given a 288 -bit number and 256 -bit number on stack ( in order ), this routine
# computes a 288 -bit number
#
# Expected stack state during routine invocation
#
# [carry, b7, b6, b5, b4, b3, b2, b1, b0, c0, c1, c2, c3, c4, c5, c6, c7]
#
# While after execution of this routine, stack should look like
#
# [d0, d1, d2, d3, d4, d5, d6, d7, carry]
proc.u288_add_u256
  swapw
  movupw.2

  u32overflowing_add

  movup.2
  movup.7
  u32overflowing_add3

  movup.3
  movup.6
  u32overflowing_add3

  movup.4
  movup.5
  movupw.2

  movup.2
  movup.4
  movup.6
  u32overflowing_add3

  movup.5
  movup.5
  u32overflowing_add3

  movup.3
  movup.4
  movupw.2

  movup.2
  movup.4
  movup.6
  u32overflowing_add3

  movup.5
  movup.5
  u32overflowing_add3

  movup.10
  movup.5
  u32overflowing_add3

  movup.4
  add

  swap
  movup.2
  movup.3
  movup.4
  movup.5
  movup.6
  movup.7
  movup.8
end

# Given [c0, c1, c2, c3, c4, c5, c6, c7, c8, pc] on stack top,
# this function attempts to reduce 288 -bit number to 256 -bit number
# along with carry, using montgomery reduction method
#
# In stack top content c[0..9] i.e. first 9 elements, holding 288 -bit
# number. Stack element `pc` ( at stack[9] ) is previous reduction round's
# carry ( for first reduction round, it'll be set to 0 ).
#
# After finishing execution of this function, stack top should look like
#
# [c0, c1, c2, c3, c4, c5, c6, c7, pc] | pc = next round's carry
proc.u288_reduce
  dup
  push.3525653809
  u32wrapping_mul 
  # q at stack top #

  push.0
  movup.2
  push.4294966319
  dup.3
  exec.mac

  swap
  drop

  movup.2
  push.4294967294
  dup.3
  exec.mac

  movup.3
  push.4294967295
  dup.4
  exec.mac

  movup.4
  push.4294967295
  dup.5
  exec.mac

  movup.5
  push.4294967295
  dup.6
  exec.mac

  movup.6
  push.4294967295
  dup.7
  exec.mac

  movup.7
  dup.7
  push.4294967295
  exec.mac

  movup.7
  movup.8
  swap
  push.4294967295
  exec.mac

  movup.9
  movup.9
  u32overflowing_add3

  swap
  movup.2
  movup.3
  movup.4
  movup.5
  movup.6
  movup.7
  movup.8
end

# Given two 256 -bit numbers on stack, where each number is represented in
# radix-2^32 form ( i.e. each number having eight 32 -bit limbs ), following function
# computes modular multiplication of those two operands, computing 256 -bit result.
#
# Stack expected as below, holding input
#
# [a0, a1, a2, a3, a4, a5, a6, a7, b0, b1, b2, b3, b4, b5, b6, b7] | a[0..8], b[0..8] are 256 -bit numbers
#
# After finishing execution of this function, stack should look like
#
# [c0, c1, c2, c3, c4, c5, c6, c7] | c[0..8] is a 256 -bit number
#
# Note, for computing modular multiplication of a[0..8] & b[0..8],
# school book multiplication equipped with montgomery reduction technique
# is used, which is why a[0..8], b[0..8] are expected to be in montgomery form,
# while computed c[0..8] will also be in montgomery form.
export.u256_mod_mul.2
  loc_storew.0
  swapw
  loc_storew.1
  swapw

  exec.u256xu32

  swap
  movup.2
  movup.3
  movup.4
  movup.5
  movup.6
  movup.7
  movup.8

  push.0
  movdn.9

  exec.u288_reduce

  movup.9
  push.0.0.0.0
  loc_loadw.1
  push.0.0.0.0
  loc_loadw.0

  exec.u256xu32
  exec.u288_add_u256
  exec.u288_reduce

  movup.9
  push.0.0.0.0
  loc_loadw.1
  push.0.0.0.0
  loc_loadw.0

  exec.u256xu32
  exec.u288_add_u256
  exec.u288_reduce

  movup.9
  push.0.0.0.0
  loc_loadw.1
  push.0.0.0.0
  loc_loadw.0

  exec.u256xu32
  exec.u288_add_u256
  exec.u288_reduce

  movup.9
  push.0.0.0.0
  loc_loadw.1
  push.0.0.0.0
  loc_loadw.0

  exec.u256xu32
  exec.u288_add_u256
  exec.u288_reduce

  movup.9
  push.0.0.0.0
  loc_loadw.1
  push.0.0.0.0
  loc_loadw.0

  exec.u256xu32
  exec.u288_add_u256
  exec.u288_reduce

  movup.9
  push.0.0.0.0
  loc_loadw.1
  push.0.0.0.0
  loc_loadw.0

  exec.u256xu32
  exec.u288_add_u256
  exec.u288_reduce

  movup.9
  push.0.0.0.0
  loc_loadw.1
  push.0.0.0.0
  loc_loadw.0

  exec.u256xu32
  exec.u288_add_u256
  exec.u288_reduce

  movup.8
  movup.2
  dup.1
  add

  movup.2
  movup.2
  push.977

  u32overflowing_madd
  drop
end

# Given two 256 -bit numbers on stack, where each number is represented in
# radix-2^32 form ( i.e. each number having eight 32 -bit limbs ), following function
# computes modular addition of those two operands, in secp256k1 prime field.
#
# Stack expected as below, holding input
#
# [a0, a1, a2, a3, a4, a5, a6, a7, b0, b1, b2, b3, b4, b5, b6, b7] | a[0..8], b[0..8] are 256 -bit numbers
#
# After finishing execution of this function, stack should look like
#
# [c0, c1, c2, c3, c4, c5, c6, c7] | c[0..8] is a 256 -bit number
#
# This implementation takes inspiration from https://gist.github.com/itzmeanjan/d4853347dfdfa853993f5ea059824de6#file-test_montgomery_arithmetic-py-L236-L256
export.u256_mod_add
  movupw.2

  push.0
  movup.5
  u32overflowing_add3

  movup.2
  movup.5
  u32overflowing_add3

  movup.3
  movup.5
  u32overflowing_add3

  movup.4
  movup.5
  u32overflowing_add3

  movup.5
  movup.9
  u32overflowing_add3

  movup.6
  movup.9
  u32overflowing_add3

  movup.7
  movup.9
  u32overflowing_add3

  movup.8
  movup.9
  u32overflowing_add3

  movup.8
  dup.1
  push.977
  u32overflowing_madd
  drop

  swap
  movup.8
  add

  movup.2
  movup.3
  movup.4
  movup.5
  movup.6
  movup.7
  movup.6
  movup.7
end

# Given a secp256k1 field element ( say `a` ) on stack, represented in Montgomery form 
# ( i.e. number having eight 32 -bit limbs ), following function negates it to
# field element `a'` | a' + a = 0
#
# Stack expected as below, holding input
#
# [a0, a1, a2, a3, a4, a5, a6, a7] | a[0..8] is a secp256k1 field element
#
# After finishing execution of this function, stack should look like
#
# [c0, c1, c2, c3, c4, c5, c6, c7] | c[0..8] is a secp256k1 field element
#
# See https://github.com/itzmeanjan/secp256k1/blob/ec3652afe8ed72b29b0e39273a876a898316fb9a/field.py#L77-L95
export.u256_mod_neg
  push.0
  swap
  push.4294966319
  exec.sbb

  movup.2
  push.4294967294
  exec.sbb

  movup.3
  push.4294967295
  exec.sbb

  movup.4
  push.4294967295
  exec.sbb

  movup.5
  push.4294967295
  exec.sbb

  movup.6
  push.4294967295
  exec.sbb

  movup.7
  push.4294967295
  exec.sbb

  movup.8
  push.4294967295
  exec.sbb

  drop
  
  swap
  movup.2
  movup.3
  movup.4
  movup.5
  movup.6
  movup.7
end

# Given two secp256k1 field elements, say a, b, ( represented in Montgomery form, each number having 
# eight 32 -bit limbs ) on stack, following function computes modular subtraction of those 
# two operands c = a + (-b) = a - b
#
# Stack expected as below, holding input
#
# [a0, a1, a2, a3, a4, a5, a6, a7, b0, b1, b2, b3, b4, b5, b6, b7] | a[0..8], b[0..8] are secp256k1 field elements
#
# After finishing execution of this function, stack should look like
#
# [c0, c1, c2, c3, c4, c5, c6, c7] | c[0..8] is a secp256k1 field element
#
# See https://github.com/itzmeanjan/secp256k1/blob/ec3652afe8ed72b29b0e39273a876a898316fb9a/field.py#L97-L101
export.u256_mod_sub
  movupw.3
  movupw.3

  exec.u256_mod_neg
  exec.u256_mod_add
end

# Given a 256 -bit number on stack, represented in radix-2^32 
# form i.e. eight 32 -bit limbs, this routine computes Montgomery
# representation of provided radix-2^32 number.
#
# - u256 radix-2^32 form input expected on stack as
#
#  [a0, a1, a2, a3, a4, a5, a6, a7]
#
# - u256 montgomery form output on stack
#
# [a0`, a1`, a2`, a3`, a4`, a5`, a6`, a7`]
#
# See section 2.2 of https://eprint.iacr.org/2017/1057.pdf
export.to_mont
  push.0.0.0.0
  push.0.1.1954.954529 # pushed R2's radix-2^32 form;
                       # see https://gist.github.com/itzmeanjan/d4853347dfdfa853993f5ea059824de6

  exec.u256_mod_mul
end

# Given a 256 -bit number on stack, represented in Montgomery 
# form i.e. eight 32 -bit limbs, this routine computes radix-2^32
# representation of provided u256 number.
#
# - u256 montgomery form input on stack expected
#
#  [a0, a1, a2, a3, a4, a5, a6, a7]
#
# - u256 radix-2^32 form output on stack as
#
# [a0`, a1`, a2`, a3`, a4`, a5`, a6`, a7`]
#
# See section 2.2 of https://eprint.iacr.org/2017/1057.pdf
export.from_mont
  push.0.0.0.0
  push.0.0.0.1 # pushed 1's radix-2^32 form;
               # see https://gist.github.com/itzmeanjan/d4853347dfdfa853993f5ea059824de6

  exec.u256_mod_mul
end

# Given a secp256k1 point in projective coordinate system ( i.e. with x, y, z -coordinates
# as secp256k1 prime field elements, represented in Montgomery form ), this routine adds 
# that point with self i.e. does point doubling on elliptic curve, using exception-free 
# doubling formula from algorithm 9 of https://eprint.iacr.org/2015/1060.pdf, while 
# following prototype implementation https://github.com/itzmeanjan/secp256k1/blob/ec3652a/point.py#L131-L165
# 
# Input:
#
# 12 memory addresses on stack such that first 6 memory addresses are for input point &
# last 6 are for storing resulting point.
#
# First 6 addresses hold input elliptic curve point's x, y, z -coordinates, where each coordinate
# is represented in Montgomery form, as eight 32 -bit limbs.
#
# Similarly, last 6 addresses hold resulting (doubled) point's x, y, z -coordinates, where each
# coordinate is represented in Montgomery form, as eight 32 -bit limbs. Note, this is where
# output will be written, so called is expected to read doubled point from last 6 memory addresses.
#
# Expected stack during invocation of this routine:
#
#   [x_addr[0..4], x_addr[4..8], y_addr[0..4], y_addr[4..8], z_addr[0..4], z_addr[4..8], 
#     x3_addr[0..4], x3_addr[4..8], y3_addr[0..4], y3_addr[4..8], z3_addr[0..4], z3_addr[4..8]]
#
# Note, (X, Y, Z)    => input point
#       (X3, Y3, Z3) => output point
#
# Output:
#
# Last 6 memory addresses of 12 memory addresses which were provided during invocation, where resulting doubled
# point is kept in similar form. For seeing X3, Y3, Z3 -coordinates of doubled point, one needs to read from
# those 6 memory addresses.
#
# Stack at end of execution of routine looks like
#
#   [x3_addr[0..4], x3_addr[4..8], y3_addr[0..4], y3_addr[4..8], z3_addr[0..4], z3_addr[4..8]]
export.point_doubling.12
  dup.3
  push.0.0.0.0
  movup.4
  mem_loadw
  dup.6
  push.0.0.0.0
  movup.4
  mem_loadw         # y -coordinate on stack top

  dupw.1
  dupw.1            # repeated y -coordinate

  exec.u256_mod_mul # = t0

  loc_storew.0
  swapw
  loc_storew.1
  swapw             # cache t0

  dupw.1
  dupw.1            # repeated t0

  exec.u256_mod_add # = z3

  dupw.1
  dupw.1            # repeated z3

  exec.u256_mod_add # = z3

  dupw.1
  dupw.1            # repeated z3

  exec.u256_mod_add # = z3

  loc_storew.2
  dropw       
  loc_storew.3
  dropw             # cache z3

  dup.5
  push.0.0.0.0
  movup.4
  mem_loadw
  dup.8
  push.0.0.0.0
  movup.4
  mem_loadw         # z -coordinate on stack top

  dup.11
  push.0.0.0.0
  movup.4
  mem_loadw
  dup.14
  push.0.0.0.0
  movup.4
  mem_loadw         # y -coordinate on stack top

  exec.u256_mod_mul # = t1

  loc_storew.4
  dropw       
  loc_storew.5
  dropw             # cache t1

  dup.5
  push.0.0.0.0
  movup.4
  mem_loadw
  dup.8
  push.0.0.0.0
  movup.4
  mem_loadw         # z -coordinate on stack top

  dupw.1
  dupw.1            # repeated z

  exec.u256_mod_mul # = t2

  push.0.0.0.0
  push.0.0.21.20517 # = b3

  exec.u256_mod_mul # = t2

  loc_storew.6
  swapw
  loc_storew.7    # cache t2
  swapw

  push.0.0.0.0
  loc_loadw.3
  push.0.0.0.0
  loc_loadw.2     # = z3

  exec.u256_mod_mul # = x3

  loc_storew.8
  dropw       
  loc_storew.9
  dropw             # cache x3

  push.0.0.0.0
  loc_loadw.7
  push.0.0.0.0
  loc_loadw.6     # = t2

  push.0.0.0.0
  loc_loadw.1
  push.0.0.0.0
  loc_loadw.0     # = t0

  exec.u256_mod_add # = y3

  loc_storew.10
  dropw       
  loc_storew.11
  dropw           # cache y3

  push.0.0.0.0
  loc_loadw.5
  push.0.0.0.0
  loc_loadw.4     # = t1

  push.0.0.0.0
  loc_loadw.3
  push.0.0.0.0
  loc_loadw.2     # = z3

  exec.u256_mod_mul # = z3

  loc_storew.2
  dropw       
  loc_storew.3
  dropw             # cache z3

  push.0.0.0.0
  loc_loadw.7
  push.0.0.0.0
  loc_loadw.6     # = t2

  dupw.1
  dupw.1            # repeated t2

  exec.u256_mod_add # = t1

  push.0.0.0.0
  loc_loadw.7
  push.0.0.0.0
  loc_loadw.6     # = t2

  exec.u256_mod_add # = t2

  push.0.0.0.0
  loc_loadw.1
  push.0.0.0.0
  loc_loadw.0     # = t0

  exec.u256_mod_sub # = t0

  loc_storew.0
  swapw
  loc_storew.1
  swapw             # cache t0

  push.0.0.0.0
  loc_loadw.11
  push.0.0.0.0
  loc_loadw.10    # = y3

  exec.u256_mod_mul # = y3

  push.0.0.0.0
  loc_loadw.9
  push.0.0.0.0
  loc_loadw.8     # = x3

  exec.u256_mod_add # = y3

  loc_storew.10
  dropw       
  loc_storew.11
  dropw            # cache y3

  dup.3
  push.0.0.0.0
  movup.4
  mem_loadw
  dup.6
  push.0.0.0.0
  movup.4
  mem_loadw         # y -coordinate on stack top

  dup.9
  push.0.0.0.0
  movup.4
  mem_loadw
  dup.12
  push.0.0.0.0
  movup.4
  mem_loadw         # x -coordinate on stack top

  exec.u256_mod_mul # = t1

  push.0.0.0.0
  loc_loadw.1
  push.0.0.0.0
  loc_loadw.0     # = t0

  exec.u256_mod_mul # = x3

  dupw.1
  dupw.1            # repeated x3

  exec.u256_mod_add # = x3

  loc_storew.8
  dropw       
  loc_storew.9
  dropw             # cache x3

  dropw
  drop
  drop

  dup
  push.0.0.0.0
  loc_loadw.8
  movup.4
  mem_storew
  dropw              # write x3[0..4] to memory

  dup.1
  push.0.0.0.0
  loc_loadw.9
  movup.4
  mem_storew
  dropw              # write x3[4..8] to memory

  dup.2
  push.0.0.0.0
  loc_loadw.10
  movup.4
  mem_storew
  dropw              # write y3[0..4] to memory

  dup.3
  push.0.0.0.0
  loc_loadw.11
  movup.4
  mem_storew
  dropw              # write y3[4..8] to memory

  dup.4
  push.0.0.0.0
  loc_loadw.2
  movup.4
  mem_storew
  dropw              # write z3[0..4] to memory

  dup.5
  push.0.0.0.0
  loc_loadw.3
  movup.4
  mem_storew
  dropw              # write z3[4..8] to memory
end

# Given two secp256k1 points in projective coordinate system ( i.e. with x, y, z -coordinates
# as secp256k1 prime field elements, represented in Montgomery form, each coordinate using eight 32 -bit limbs ),
# this routine adds those two points on elliptic curve, using exception-free addition formula from
# algorithm 7 of https://eprint.iacr.org/2015/1060.pdf, while following prototype
# implementation https://github.com/itzmeanjan/secp256k1/blob/ec3652a/point.py#L60-L115
# 
# Input:
#
# 18 memory addresses on stack such that first 6 memory addresses are for first input point, next 6
# memory addresses holding x, y, z -coordinates of second input point & last 6 addresses are for storing 
# resulting point ( addition of two input points ).
#
# Expected stack during invocation of this routine:
#
#   [x1_addr[0..4], x1_addr[4..8], y1_addr[0..4], y1_addr[4..8], z1_addr[0..4], z1_addr[4..8], 
#     x2_addr[0..4], x2_addr[4..8], y2_addr[0..4], y2_addr[4..8], z2_addr[0..4], z2_addr[4..8],
#       x3_addr[0..4], x3_addr[4..8], y3_addr[0..4], y3_addr[4..8], z3_addr[0..4], z3_addr[4..8]]
#
# Note, (X1, Y1, Z1)    => input point 1
#       (X2, Y2, Z2)    => input point 2
#       (X3, Y3, Z3)    => output point
#
# Output:
#
# Last 6 memory addresses of 18 input memory addresses which were provided during invocation, where resulting elliptic curve
# point is kept in similar form. For seeing X3, Y3, Z3 -coordinates of doubled point, one needs to read from
# those 6 memory addresses.
#
# Stack at end of execution of routine looks like
#
#   [x3_addr[0..4], x3_addr[4..8], y3_addr[0..4], y3_addr[4..8], z3_addr[0..4], z3_addr[4..8]]
export.point_addition.16
  dup.6
  dup.8

  push.0.0.0.0
  movup.4
  mem_loadw
  movup.4
  push.0.0.0.0
  movup.4
  mem_loadw # x2 on stack top

  dup.8
  dup.10

  push.0.0.0.0
  movup.4
  mem_loadw
  movup.4
  push.0.0.0.0
  movup.4
  mem_loadw # x1 on stack top

  exec.u256_mod_mul # = t0

  loc_storew.0
  dropw       
  loc_storew.1
  dropw        # cache t0

  dup.8
  dup.10

  push.0.0.0.0
  movup.4
  mem_loadw
  movup.4
  push.0.0.0.0
  movup.4
  mem_loadw # y2 on stack top

  dup.10
  dup.12

  push.0.0.0.0
  movup.4
  mem_loadw
  movup.4
  push.0.0.0.0
  movup.4
  mem_loadw # y1 on stack top

  exec.u256_mod_mul # = t1

  loc_storew.2
  dropw       
  loc_storew.3
  dropw        # cache t1

  dup.10
  dup.12

  push.0.0.0.0
  movup.4
  mem_loadw
  movup.4
  push.0.0.0.0
  movup.4
  mem_loadw # z2 on stack top

  dup.12
  dup.14

  push.0.0.0.0
  movup.4
  mem_loadw
  movup.4
  push.0.0.0.0
  movup.4
  mem_loadw # z1 on stack top

  exec.u256_mod_mul # = t2

  loc_storew.4
  dropw       
  loc_storew.5
  dropw        # cache t2

  dup.2
  dup.4

  push.0.0.0.0
  movup.4
  mem_loadw
  movup.4
  push.0.0.0.0
  movup.4
  mem_loadw # y1 on stack top

  dup.8
  dup.10

  push.0.0.0.0
  movup.4
  mem_loadw
  movup.4
  push.0.0.0.0
  movup.4
  mem_loadw # x1 on stack top

  exec.u256_mod_add # = t3

  loc_storew.6
  dropw       
  loc_storew.7
  dropw        # cache t3

  dup.8
  dup.10

  push.0.0.0.0
  movup.4
  mem_loadw
  movup.4
  push.0.0.0.0
  movup.4
  mem_loadw # y2 on stack top

  dup.15
  dup.15
  swap

  push.0.0.0.0
  movup.4
  mem_loadw
  movup.4
  push.0.0.0.0
  movup.4
  mem_loadw # x2 on stack top
  
  exec.u256_mod_add # = t4

  push.0.0.0.0
  loc_loadw.7
  push.0.0.0.0
  loc_loadw.6 # t3 loaded back

  exec.u256_mod_mul # = t3

  loc_storew.6
  dropw       
  loc_storew.7
  dropw        # cache t3

  push.0.0.0.0
  loc_loadw.3
  push.0.0.0.0
  loc_loadw.2 # t1 loaded back

  push.0.0.0.0
  loc_loadw.1
  push.0.0.0.0
  loc_loadw.0 # t0 loaded back

  exec.u256_mod_add # = t4

  push.0.0.0.0
  loc_loadw.7
  push.0.0.0.0
  loc_loadw.6 # t3 loaded back

  exec.u256_mod_sub # = t3

  loc_storew.6
  dropw       
  loc_storew.7
  dropw        # cache t3

  dup.2
  dup.4

  push.0.0.0.0
  movup.4
  mem_loadw
  movup.4
  push.0.0.0.0
  movup.4
  mem_loadw # y1 on stack top

  dup.12
  dup.14

  push.0.0.0.0
  movup.4
  mem_loadw
  movup.4
  push.0.0.0.0
  movup.4
  mem_loadw # z1 on stack top

  exec.u256_mod_add # = t4

  loc_storew.8
  dropw       
  loc_storew.9
  dropw        # cache t4

  dup.11
  dup.11

  dup.10
  dup.12

  push.0.0.0.0
  movup.4
  mem_loadw
  movup.4
  push.0.0.0.0
  movup.4
  mem_loadw # y2 on stack top

  movup.8
  movup.9

  push.0.0.0.0
  movup.4
  mem_loadw
  movup.4
  push.0.0.0.0
  movup.4
  mem_loadw # z2 on stack top

  exec.u256_mod_add # = x3

  push.0.0.0.0
  loc_loadw.9
  push.0.0.0.0
  loc_loadw.8 # t4 loaded back

  exec.u256_mod_mul # = t4

  loc_storew.8
  dropw       
  loc_storew.9
  dropw        # cache t4

  push.0.0.0.0
  loc_loadw.5
  push.0.0.0.0
  loc_loadw.4 # t2 loaded back

  push.0.0.0.0
  loc_loadw.3
  push.0.0.0.0
  loc_loadw.2 # t1 loaded back

  exec.u256_mod_add # = x3

  push.0.0.0.0
  loc_loadw.9
  push.0.0.0.0
  loc_loadw.8 # t4 loaded back

  exec.u256_mod_sub # = t4

  loc_storew.8
  dropw       
  loc_storew.9
  dropw        # cache t4

  dup.4
  dup.6

  push.0.0.0.0
  movup.4
  mem_loadw
  movup.4
  push.0.0.0.0
  movup.4
  mem_loadw # z1 on stack top

  dup.8
  dup.10

  push.0.0.0.0
  movup.4
  mem_loadw
  movup.4
  push.0.0.0.0
  movup.4
  mem_loadw # x1 on stack top

  exec.u256_mod_add # = x3

  loc_storew.10
  dropw       
  loc_storew.11
  dropw       # cache x3

  dup.10
  dup.12

  push.0.0.0.0
  movup.4
  mem_loadw
  movup.4
  push.0.0.0.0
  movup.4
  mem_loadw # z2 on stack top

  dup.15
  dup.15
  swap

  push.0.0.0.0
  movup.4
  mem_loadw
  movup.4
  push.0.0.0.0
  movup.4
  mem_loadw # x2 on stack top

  exec.u256_mod_add # = y3

  push.0.0.0.0
  loc_loadw.11
  push.0.0.0.0
  loc_loadw.10 # x3 loaded back

  exec.u256_mod_mul # = x3

  loc_storew.10
  dropw       
  loc_storew.11
  dropw       # cache x3

  push.0.0.0.0
  loc_loadw.5
  push.0.0.0.0
  loc_loadw.4 # t2 loaded back

  push.0.0.0.0
  loc_loadw.1
  push.0.0.0.0
  loc_loadw.0 # t0 loaded back

  exec.u256_mod_add # = y3

  push.0.0.0.0
  loc_loadw.11
  push.0.0.0.0
  loc_loadw.10 # x3 loaded back

  exec.u256_mod_sub # = y3

  loc_storew.12
  dropw       
  loc_storew.13
  dropw       # cache y3

  push.0.0.0.0
  loc_loadw.1
  push.0.0.0.0
  loc_loadw.0 # t0 loaded back

  dupw.1
  dupw.1

  exec.u256_mod_add # = x3

  loc_storew.10
  swapw
  loc_storew.11
  swapw # cache x3

  push.0.0.0.0
  loc_loadw.1
  push.0.0.0.0
  loc_loadw.0 # t0 loaded back

  exec.u256_mod_add # = t0

  loc_storew.0
  dropw       
  loc_storew.1
  dropw        # cache t0

  push.0.0.0.0
  push.0.0.21.20517 # b3 on stack top

  push.0.0.0.0
  loc_loadw.5
  push.0.0.0.0
  loc_loadw.4 # t2 loaded back

  exec.u256_mod_mul # = t2

  loc_storew.4
  swapw
  loc_storew.5
  swapw # cache t2

  push.0.0.0.0
  loc_loadw.3
  push.0.0.0.0
  loc_loadw.2 # t1 loaded back

  exec.u256_mod_add # = z3

  loc_storew.14
  dropw       
  loc_storew.15
  dropw       # cache z3

  push.0.0.0.0
  loc_loadw.5
  push.0.0.0.0
  loc_loadw.4 # t2 loaded back

  push.0.0.0.0
  loc_loadw.3
  push.0.0.0.0
  loc_loadw.2 # t1 loaded back

  exec.u256_mod_sub # = t1

  loc_storew.2
  dropw       
  loc_storew.3
  dropw        # cache t1

  push.0.0.0.0
  push.0.0.21.20517 # b3 on stack top

  push.0.0.0.0
  loc_loadw.13
  push.0.0.0.0
  loc_loadw.12 # y3 loaded back

  exec.u256_mod_mul # = y3

  loc_storew.12
  swapw
  loc_storew.13
  swapw # cache y3

  push.0.0.0.0
  loc_loadw.9
  push.0.0.0.0
  loc_loadw.8 # t4 loaded back

  exec.u256_mod_mul # = x3

  loc_storew.10
  dropw       
  loc_storew.11
  dropw       # cache x3

  push.0.0.0.0
  loc_loadw.3
  push.0.0.0.0
  loc_loadw.2 # t1 loaded back

  push.0.0.0.0
  loc_loadw.7
  push.0.0.0.0
  loc_loadw.6 # t3 loaded back

  exec.u256_mod_mul # = t2

  push.0.0.0.0
  loc_loadw.11
  push.0.0.0.0
  loc_loadw.10 # x3 loaded back

  exec.u256_mod_neg
  exec.u256_mod_add # = x3

  loc_storew.10
  dropw       
  loc_storew.11
  dropw       # cache x3

  push.0.0.0.0
  loc_loadw.1
  push.0.0.0.0
  loc_loadw.0 # t0 loaded back

  push.0.0.0.0
  loc_loadw.13
  push.0.0.0.0
  loc_loadw.12 # y3 loaded back

  exec.u256_mod_mul # = y3

  loc_storew.12
  dropw       
  loc_storew.13
  dropw       # cache y3

  push.0.0.0.0
  loc_loadw.15
  push.0.0.0.0
  loc_loadw.14 # z3 loaded back

  push.0.0.0.0
  loc_loadw.3
  push.0.0.0.0
  loc_loadw.2 # t1 loaded back

  exec.u256_mod_mul # = t1

  push.0.0.0.0
  loc_loadw.13
  push.0.0.0.0
  loc_loadw.12 # y3 loaded back

  exec.u256_mod_add # = y3

  loc_storew.12
  dropw       
  loc_storew.13
  dropw       # cache y3

  push.0.0.0.0
  loc_loadw.7
  push.0.0.0.0
  loc_loadw.6 # t3 loaded back

  push.0.0.0.0
  loc_loadw.1
  push.0.0.0.0
  loc_loadw.0 # t0 loaded back

  exec.u256_mod_mul # = t0

  loc_storew.0
  dropw       
  loc_storew.1
  dropw        # cache t0

  push.0.0.0.0
  loc_loadw.9
  push.0.0.0.0
  loc_loadw.8 # t4 loaded back

  push.0.0.0.0
  loc_loadw.15
  push.0.0.0.0
  loc_loadw.14 # z3 loaded back

  exec.u256_mod_mul # = z3

  push.0.0.0.0
  loc_loadw.1
  push.0.0.0.0
  loc_loadw.0 # t0 loaded back

  exec.u256_mod_add # = z3

  loc_storew.14
  dropw       
  loc_storew.15
  dropw       # cache z3

  dropw
  dropw
  dropw

  push.0.0.0.0
  loc_loadw.10
  dup.4
  mem_storew
  dropw              # write x3[0..4] to memory

  push.0.0.0.0
  loc_loadw.11
  dup.5
  mem_storew
  dropw              # write x3[4..8] to memory

  push.0.0.0.0
  loc_loadw.12
  dup.6
  mem_storew
  dropw              # write y3[0..4] to memory

  push.0.0.0.0
  loc_loadw.13
  dup.7
  mem_storew
  dropw              # write y3[4..8] to memory

  push.0.0.0.0
  loc_loadw.14
  dup.8
  mem_storew
  dropw              # write z3[0..4] to memory

  push.0.0.0.0
  loc_loadw.15
  dup.9
  mem_storew
  dropw              # write z3[4..8] to memory
end

# Given a 256 -bit scalar, in radix-2^32 representation ( such that it
# takes 8 stack elements to represent whole scalar, where each limb is 
# of 32 -bit width ), this routine multiplies group identity point 
# ( 0, 1, 0 in projective coordinate system ) with given scalar, producing
# another point on secp256k1 curve, which will also be presented in projective coordinate
# system.
#
# Input:
#
# During invocation, this routine expects stack in following form
#
# [Sc0, Sc1, Sc2, Sc3, Sc4, Sc5, Sc6, Sc7, X_addr_0, X_addr_1, Y_addr_0, Y_addr_1, Z_addr_0, Z_addr_1]
#
# Sc{0..8}           -> 256 -bit scalar in radix-2^32 form | Sc0 is least significant limb & Sc7 is most significant limb
# X_addr_0, X_addr_1 -> Resulting secp256k1 point's X -coordinate to be placed, in Montgomery form, in given addresses
# Y_addr_0, Y_addr_1 -> Resulting secp256k1 point's Y -coordinate to be placed, in Montgomery form, in given addresses
# Z_addr_1, Z_addr_1 -> Resulting secp256k1 point's Z -coordinate to be placed, in Montgomery form, in given addresses
#
# Output:
#
# At end of execution of this routine, stack should look like below
#
# [X_addr_0, X_addr_1, Y_addr_0, Y_addr_1, Z_addr_0, Z_addr_1]
#
# X_addr_0, X_addr_1 -> Resulting secp256k1 point's X -coordinate written, in Montgomery form, in given addresses
# Y_addr_0, Y_addr_1 -> Resulting secp256k1 point's Y -coordinate written, in Montgomery form, in given addresses
# Z_addr_0, Z_addr_1 -> Resulting secp256k1 point's Z -coordinate written, in Montgomery form, in given addresses
#
# One interested in resulting point, should read from provided address on stack.
# 
# This routine implements double-and-add algorithm, while following 
# https://github.com/itzmeanjan/secp256k1/blob/d23ea7d/point.py#L174-L186 
export.point_mul.20
  # identity point of group (0, 1, 0) in projective coordinate
  # see https://github.com/itzmeanjan/secp256k1/blob/d23ea7d/point.py#L40-L45
  push.0.0.0.0
  loc_storew.0
  dropw       
  push.0.0.0.0
  loc_storew.1
  dropw        # init & cache res_X

  push.0.0.1.977
  loc_storew.2
  dropw       
  push.0.0.0.0
  loc_storew.3
  dropw         # init & cache res_Y

  push.0.0.0.0
  loc_storew.4
  dropw       
  push.0.0.0.0
  loc_storew.5
  dropw         # init & cache res_Z

  loc_storew.18
  dropw       
  loc_storew.19
  dropw       

  # push (2^255)G into stack
  push.1767015067.3527058907.3725831105.456741272
  push.2390137912.1282011242.2190683269.3442419054
  push.3795524707.3432807938.3464672759.1770073772
  push.112682241.1539449350.22356095.833785547
  push.1486287845.3004908234.1106597725.778081023
  push.2518893645.1449684363.4238272990.1568923791

  # push (2^254)G into stack
  push.3321753728.3417442410.95544364.560677759
  push.949930655.1858648483.3255479703.636270793
  push.2764786988.2255507265.534201118.1268406717
  push.2840054024.3362847970.549055994.1698803586
  push.3919977144.392046710.1215837599.1895884648
  push.2181186994.1882380144.1948365018.2310826502

  # push (2^253)G into stack
  push.4246773447.3551240214.3835261861.215608593
  push.1499295070.3971437743.2217725047.3276766074
  push.637941066.4262787880.2876205873.3838430350
  push.2618960121.3277112134.2548144913.2302900082
  push.1484680481.1136445883.4106450200.2612850720
  push.1360840567.3731071105.615689712.1958952143

  # push (2^252)G into stack
  push.4095046996.2141155988.1989873639.1098634363
  push.2825534215.1305880981.842187130.934957739
  push.3565840709.2591895807.2473095747.4046137811
  push.1321637484.1327030418.2902000148.4053141646
  push.3768343242.327112700.2467568403.1541255891
  push.3164290634.2510017135.1351906398.275052315

  # push (2^251)G into stack
  push.3408819858.13908515.2830929943.1925067160
  push.550748983.1200583051.3108496349.1708525255
  push.13657435.466709090.2331149592.3083955378
  push.371813147.4208145029.1144509954.2115803330
  push.3459834965.3557149523.3355988002.212343495
  push.2983034454.2629555476.1952408093.4166516135

  # push (2^250)G into stack
  push.2328084612.418074529.1301558259.1427548481
  push.417790438.2317439352.3958708618.1110650634
  push.2912786659.1744005957.3445828053.1075248618
  push.845534863.4292867044.310255275.3021409946
  push.869397318.93253300.3475188449.1370550567
  push.3936742919.2772104824.1196829250.1483635998

  # push (2^249)G into stack
  push.3456486173.3694082533.2328185985.2920466896
  push.2518000253.3024655185.1574652291.1534474891
  push.2448680816.3412922716.3327752223.2373494510
  push.3640696437.2333975126.1615022893.2504190400
  push.3723744963.1747847880.3310452633.287120923
  push.2873818992.560017005.1390537144.642877591

  # push (2^248)G into stack
  push.2078975623.3619671174.3899400560.2278612219
  push.2192058477.3713811608.1874616361.255158776
  push.405048047.3452456883.4267489721.4202926471
  push.254103738.3976447841.1058597257.3095710914
  push.1309563026.2185586142.1795152983.3760278552
  push.149847018.43710904.573475438.400924673

  # push (2^247)G into stack
  push.3016661756.1200649498.2634850411.2747110743
  push.3052656681.1734130525.1880055269.9702456
  push.2755468688.3198554212.4084634815.1110277604
  push.1534805690.2618857725.3635522397.3957448775
  push.3350594128.3474745972.613125519.2325069777
  push.1195395795.847173656.1042229407.2353048631

  # push (2^246)G into stack
  push.182141876.3946645722.2341983359.3819303925
  push.1820294664.3746044143.4125010121.2748068242
  push.1679381327.2523859344.3072468730.3524156261
  push.651324272.4179278148.3433441038.2462280092
  push.4288982374.1217574074.2438325053.1113015771
  push.726578974.4271386481.664798730.2697487178

  # push (2^245)G into stack
  push.1092410868.1923897824.4285951771.2731199034
  push.1213798187.3810118122.3504956936.3007403676
  push.3992973367.2165149480.2506500644.2182645161
  push.1675201847.2473958234.1620101697.1831612855
  push.2413437811.4091633862.4236386153.4097743837
  push.593823559.3592854855.213157084.829358460

  # push (2^244)G into stack
  push.374212451.1344010413.3803115775.1995055872
  push.1103730782.1836000606.3578579675.4135321180
  push.1388646176.451875476.3347613652.2311582805
  push.1646328101.1156880648.1150213804.3195028175
  push.972964336.1343764905.1839974576.2572304389
  push.833904658.2913879953.3083685625.3003126163

  # push (2^243)G into stack
  push.1406194949.797375917.4197616069.73120315
  push.900860937.3301129074.104737844.1761853537
  push.2381579073.4129492154.3430521627.2014044312
  push.806461130.3624581514.2911627493.3192496244
  push.104013554.1758500829.3420551470.4017437352
  push.1976086277.180504913.1530408794.1459183005

  # push (2^242)G into stack
  push.1912206721.1463429452.3613798737.27046412
  push.2531269453.256614732.315908841.152364702
  push.1867739315.41237985.2038363597.2440212436
  push.2101402377.268059336.3624308985.3465908484
  push.1249714618.745770454.153252740.2819930461
  push.3144493745.2381952902.2629256137.2857567580

  # push (2^241)G into stack
  push.590932232.3439296894.2929528507.2541614374
  push.1362452159.2118801839.3206811157.2633066603
  push.3348224685.3067161788.3313004782.2588581966
  push.3765662067.2456443598.847343643.2448510023
  push.817961294.233589856.3957239612.215427003
  push.4063583217.465614150.3479138163.3385406759

  # push (2^240)G into stack
  push.1526077311.2666406927.1430060802.297533935
  push.3696765434.2214283621.522385123.1288882766
  push.3666167054.3859872276.1777208133.425280949
  push.997860002.2213288659.3778419282.1398914528
  push.3467610694.2330225310.3594111511.727250670
  push.1039953386.4252472174.947949313.61819516

  # push (2^239)G into stack
  push.2635234702.248663915.1231597263.3199395814
  push.2013116127.942897994.521384611.3818734666
  push.369895413.3638006788.3180312665.852362182
  push.2865456065.3704137580.3335499609.2096130576
  push.3375098642.646313020.1794406009.2432931828
  push.2491695632.1837210206.1833290135.1771847585

  # push (2^238)G into stack
  push.3522173991.2023314688.337772967.3390295520
  push.1967622689.1067891404.789799845.1906378354
  push.3944558367.2803630483.1001194909.2612394886
  push.3287628350.3129624068.525968774.2687896166
  push.3683708503.3675594325.1617746195.3389854201
  push.2866089984.1824562789.3963157458.3758632050

  # push (2^237)G into stack
  push.2225412875.2928183305.1298488813.761888910
  push.3933715661.3963583371.878384267.3775858351
  push.1038773072.1920588852.1257037570.1001181507
  push.1053158028.1666660416.1208633703.3234466328
  push.3863856840.2435457769.2371609754.3264611457
  push.694248678.2208979821.2467480025.2867378887

  # push (2^236)G into stack
  push.3897978566.2467883603.1025626003.3134316404
  push.736454246.2397184556.890213241.2975327423
  push.3812010854.2404766051.490309801.3215846786
  push.1625996265.836178867.3784638064.140279558
  push.529533830.641169704.3930210021.2977723362
  push.3598304296.1678631941.500566584.1639362574

  # push (2^235)G into stack
  push.3053492399.3234452290.3725204268.3082597979
  push.2556246659.92046245.3653694776.2204048581
  push.2454272254.2759588628.1899557210.2792843025
  push.1719659685.449596210.1812659793.1211636195
  push.4022887874.3403222840.159883978.1398586648
  push.2456990921.3490595374.2440218892.185657090

  # push (2^234)G into stack
  push.3770223320.2443982963.3790433734.1492334047
  push.3318792945.4120823233.1754638116.282802467
  push.2258770410.3759763491.3650017203.744570486
  push.459952549.2220102209.1285588733.4209046487
  push.3965394424.410154417.3538308522.1717240069
  push.788550021.1382601951.2554306479.3575808578

  # push (2^233)G into stack
  push.1918978714.3948082086.2498028497.3837142776
  push.571084896.2664177070.1203162646.1542631252
  push.834094117.528954524.1473403046.1504553596
  push.159696631.1267857207.1158643478.1694566227
  push.1055578266.82611738.3651300217.1308391227
  push.1944122387.1246899064.3398560350.4021755929

  # push (2^232)G into stack
  push.1336310405.1425090978.333090010.3184174827
  push.12546364.982720382.3225927904.1347277555
  push.542557784.4144894945.2539825585.48094730
  push.3479144599.1082334498.2530672539.205485172
  push.1542529012.3920563771.3459154938.773685725
  push.624042286.3813467983.4046361439.1144938196

  # push (2^231)G into stack
  push.321435440.1673620386.3066610418.642630809
  push.4137726641.829881322.1007667761.3831585089
  push.770847453.783940588.3137890895.1383720232
  push.1788926764.2139295993.4189083365.3900432388
  push.2309280304.3198409078.1202556162.700149846
  push.2086866628.3272630700.4108735625.295045197

  # push (2^230)G into stack
  push.4004524983.4174461079.3988751163.156028962
  push.2713474275.782135120.2053262251.3868711215
  push.2456973078.2128068043.2059065613.1157878633
  push.2495624436.1647388031.1511859266.280173054
  push.1016784963.410975754.224598369.2580931274
  push.1327974982.1428826325.3546421227.1266067080

  # push (2^229)G into stack
  push.2985226199.2248995759.457946349.1557038245
  push.1947392460.1884313194.2173431365.3204094193
  push.790274957.3591717566.1047017917.1041308951
  push.2026878265.2908214774.3812050392.1297388559
  push.3937302361.737404085.4190399179.479949600
  push.207475880.467262689.1819604680.1583971742

  # push (2^228)G into stack
  push.3034026076.3366514620.2160857415.3009457335
  push.3210442343.693589582.3463222115.3295249715
  push.22636217.778760472.3049304537.725737798
  push.3295925767.3946554521.1314482235.1870569031
  push.435404112.528732176.382744961.1292144435
  push.32854073.2878296021.3561173503.3952815453

  # push (2^227)G into stack
  push.3036687300.1450173606.3975698908.1522027464
  push.1303125934.658550511.3729257464.449156268
  push.1347635321.88934206.841531409.3640535427
  push.2434216359.496275057.1933866306.1803642124
  push.473050634.1327384209.1142353387.380473373
  push.4087716062.2668216568.526152869.888742082

  # push (2^226)G into stack
  push.2544895281.1372106970.607553643.1563159011
  push.3522965948.764856879.593559903.3828491558
  push.2536534403.505612747.2062700618.3027380143
  push.2930006168.3054251558.2078032525.3244059987
  push.3511077045.391731676.2114939200.1162785720
  push.2960453830.2210002259.1041747012.1992207679

  # push (2^225)G into stack
  push.1550977805.4289205885.444496993.1310459352
  push.871910711.3417036522.3716385505.11888219
  push.2622345671.3598831914.3446802864.848772170
  push.3638450560.358157191.3656970576.3929909964
  push.4110198145.265313956.1030822644.3157944671
  push.166152820.126492444.3378668395.3728748438

  # push (2^224)G into stack
  push.2927900728.1787920961.3664883545.2899562836
  push.2460030714.1975634687.4270931590.488120361
  push.2613008707.2408629383.782285353.2614556985
  push.1215951813.877552417.1465680632.3361307245
  push.567437848.2995526766.2847237315.2622486040
  push.2981892650.2535214426.1915130.2331001822

  # push (2^223)G into stack
  push.1283706606.3295423973.3568559575.1861829897
  push.2014404186.1887722909.2317691624.1350491520
  push.3957186729.966814106.992304085.139003780
  push.2837592290.204070225.1406493533.1942656126
  push.3438186533.3198272125.3341330868.1686941612
  push.2341314972.3300661555.3892604075.2474469554

  # push (2^222)G into stack
  push.3346616811.3216959112.2078620749.2753226745
  push.1275201972.1305465818.3683011006.1446705965
  push.318687452.3388583126.300732715.425100883
  push.3150505212.4267463796.2459992470.3411277296
  push.632279119.1370910167.4039663956.719823411
  push.3865600976.603315528.3245510671.111278871

  # push (2^221)G into stack
  push.2124892802.2899790009.2373233225.1730219547
  push.1846915631.2480097620.3577698349.1218544893
  push.1759826544.316908183.3833032603.3731983950
  push.4289112270.68670616.23969732.3865912684
  push.1651729448.3731468053.2542904658.689898465
  push.3855110489.3147500082.1522595904.3128843599

  # push (2^220)G into stack
  push.619358414.664394475.511703192.920858191
  push.3662878119.3108233390.685642640.2625539939
  push.1418563290.1315618897.1933499394.1508391442
  push.1005648548.772407716.4133727180.4111104471
  push.960838446.1836940398.424939287.2849959135
  push.464777089.1461079999.2740814415.1187689149

  # push (2^219)G into stack
  push.958277381.365702046.4274926853.2376482223
  push.1140131025.2664272694.4042707573.1300593223
  push.3016354591.44723240.2457111193.1354843961
  push.4069356548.2469839957.3755579156.283024429
  push.2798859732.1220532324.2329473049.133202497
  push.3842938795.4178807336.2829082774.3289599419

  # push (2^218)G into stack
  push.469751094.3697464372.1551273632.573613102
  push.2814366575.338306934.3219690755.1730228237
  push.260641556.2496893679.3476882565.3732026979
  push.3480440260.3405352696.2661974644.468622153
  push.111634516.1421316653.1439001701.3091605826
  push.3057766773.4023342987.1295014553.1623217457

  # push (2^217)G into stack
  push.1300072616.4201990711.2009407974.3082548322
  push.3550263079.401677998.130708854.1190102107
  push.2500058319.234254723.3250006028.1217549160
  push.247839968.1766270459.2199432616.2631364854
  push.80742189.1742470463.2487963811.542276317
  push.393331917.1230104509.1986738288.684678892

  # push (2^216)G into stack
  push.2063127465.2224776754.1565274094.3545492585
  push.701699999.2490924057.1701631579.1848505821
  push.2374461209.724323246.358319328.2136780222
  push.1088185355.755614813.754609756.489027891
  push.1560499650.1461437121.1617265066.3947089685
  push.2723511710.785436091.4285435836.2664086282

  # push (2^215)G into stack
  push.1441413985.3953059213.1252344493.2181548730
  push.1391979527.3517663363.2608650452.500316234
  push.163846830.2984106568.2436399119.723651998
  push.2276306899.4273564593.3138368756.2245223051
  push.1010136976.1404985580.2472469719.2305540222
  push.4139238349.1361599354.37455998.3200970598

  # push (2^214)G into stack
  push.3268333994.571220065.3904133961.3395645609
  push.2816355724.2744258411.3202744668.273468686
  push.1181699429.728245551.2540259105.2906420700
  push.4061702105.2478974976.3800309872.4008860087
  push.2356036762.1457047634.512843067.1519128330
  push.1540982819.563906995.2621622873.2673274228

  # push (2^213)G into stack
  push.234676145.256884026.52202501.2637262269
  push.2694474090.2557326045.3137518526.1240269207
  push.3961653970.3838159997.2970253599.551021872
  push.2420714952.2494664294.724965712.1669008241
  push.1678891300.819802084.920288413.3498333264
  push.3424082514.4080715965.3000272381.3577648268

  # push (2^212)G into stack
  push.369979095.3342424120.2515577834.1403293456
  push.162436098.2772186275.1292462380.143237952
  push.1666337119.1857063562.1929182677.3511332175
  push.1018428010.4294608175.2915772725.371340867
  push.404697502.4222226879.2229875264.2115445635
  push.1148365313.1962968134.3158968015.3323963493

  # push (2^211)G into stack
  push.782566951.2414451749.4244166595.352177853
  push.4043525414.2412876685.760012657.2626059230
  push.2883001739.3082794671.893382718.1944452668
  push.3366766502.395764187.954202289.3986851759
  push.4146647688.321033063.3510968976.1278862182
  push.961640246.51821053.138878530.390826772

  # push (2^210)G into stack
  push.3232692885.874595634.1944852801.2608688031
  push.169444817.3905741579.2645439209.3030101236
  push.2749272991.475310084.1967848598.3955805843
  push.2113111837.3665021265.3786338608.2298153658
  push.2573329529.3620885480.3216520821.1841945980
  push.4199822673.1305699101.2627451673.1788150534

  # push (2^209)G into stack
  push.1137057888.3435405761.3469613410.4027296466
  push.3731963929.2323396206.2647609854.3694143483
  push.1582405283.1264767328.2941904606.3536469041
  push.2563189470.1125728355.514083020.1124353541
  push.1799760839.3078682677.257258660.3762238685
  push.3709690563.549902884.2242194635.3739298855

  # push (2^208)G into stack
  push.448452926.3450985026.545514550.1201359236
  push.3634193660.3190442493.882081595.3933680047
  push.1349780974.3226205716.1817358996.4235352499
  push.1351166256.4196881392.4253428350.691124095
  push.2745366506.788658156.4242112957.1630977282
  push.2678622688.3066821601.3289052211.1248206257

  # push (2^207)G into stack
  push.3644518502.3732852513.2357128332.676331823
  push.1916025323.3701044413.1319585839.581894166
  push.3072009580.3143783003.1329858866.2689904133
  push.1620766189.966940869.3245372610.1886152893
  push.3046272278.358626846.3829258050.465812374
  push.944386678.2591633282.2504235071.567042626

  # push (2^206)G into stack
  push.3922987158.108814019.3777734856.1485000560
  push.2710768741.1616025433.546954416.3238254469
  push.2549414397.4105828035.3476228308.2978303903
  push.2822804352.935637314.1440711465.507956193
  push.3042735058.2851463274.777765340.4221346227
  push.3005200779.341834517.3731102939.152763094

  # push (2^205)G into stack
  push.3677926886.1599588132.2158810040.1055178879
  push.3127807599.3026904391.1976284050.1557420788
  push.1019404486.1111487779.537609494.3812769894
  push.2284708863.1803858496.3545549739.1363666819
  push.1930059599.3973734754.3106682314.3979222393
  push.1753919648.3472464120.3151257311.3379514080

  # push (2^204)G into stack
  push.1524339650.3515735467.3907989411.1648656604
  push.960803586.695656961.3591234774.663516183
  push.1993726107.525257035.844979478.3908804621
  push.2703094512.2651683439.904102291.626474857
  push.3523982667.324696846.3502414063.1131793216
  push.3796866466.3100978440.1642197136.4001983926

  # push (2^203)G into stack
  push.1391991968.418968215.1137955108.1712255338
  push.2262573183.4251152174.1743670167.868382033
  push.1535892432.3333248629.2043511247.2996391032
  push.2302826707.927635057.3373136182.238398822
  push.1185184074.3389154792.2460424441.2513942548
  push.2791808198.843805962.1860090059.2571212279

  # push (2^202)G into stack
  push.3766550217.457602604.1788386326.4160827950
  push.3359107157.3007700557.3168195456.4285623041
  push.749411667.3913905385.907503122.3793819610
  push.1879631097.952270060.2774695162.3321241734
  push.357330906.2785149658.606444315.2714856291
  push.1899817798.570856509.2225898115.1051650494

  # push (2^201)G into stack
  push.4095764453.1533214482.2510953440.1704507751
  push.511275850.3175558769.59135097.1287659454
  push.777643555.1501562020.3846194279.1527473716
  push.4092280765.294278980.2162967043.481098861
  push.2755496574.3519788633.919533222.2648912988
  push.3937457711.4137541527.992063813.3193654052

  # push (2^200)G into stack
  push.2907005800.3502237281.653703936.929946483
  push.297587544.794473728.3611244036.4070224159
  push.2965608115.4081526807.48830403.4014754019
  push.1367445881.2565299343.3139984011.1160618095
  push.4135990155.2603221192.1058306199.1888557965
  push.2009071546.2341486324.2515248183.2860729139

  # push (2^199)G into stack
  push.729134313.2172017006.109797606.507719978
  push.297107756.3142666049.1608657079.2573568521
  push.1371849441.2697974248.1265922011.1226939181
  push.1566331759.3357417936.2272206374.787274229
  push.2113559319.2261662807.3965887726.35353300
  push.1528193762.2689884256.1394603683.2276308131

  # push (2^198)G into stack
  push.922640438.3326491725.4148951913.1012599717
  push.1047209446.531143364.2798678993.1854873699
  push.1096473223.106254079.3522501426.4186953790
  push.1195938999.664763569.2142080281.1258390353
  push.78198817.2773655847.289346104.4040893901
  push.43181145.4271512875.2992013953.537063912

  # push (2^197)G into stack
  push.3006788464.3922936714.1990865200.2159906753
  push.3304257464.2537616956.3512623498.2126195581
  push.2463504785.749985839.1670927809.292870484
  push.2275477839.2837850480.1655960220.3845945523
  push.1504096042.2812881928.1080060923.123366491
  push.2794198664.533667712.761606379.1284702956

  # push (2^196)G into stack
  push.3621729482.2930415939.2210283962.3497752647
  push.3074152882.2072717813.1590290827.2333139902
  push.275398732.2538348840.2868690151.3827840943
  push.164954283.80506484.453749957.1446473025
  push.2828607444.444006774.1153496959.1413033905
  push.746273230.2552422355.395058354.2609693913

  # push (2^195)G into stack
  push.962742343.660648980.2700130693.2711707900
  push.2409085222.2422063545.1256650400.1518733434
  push.2124369539.351079963.3666187436.2299416501
  push.3927628642.2923643026.2221540048.824001450
  push.4027599687.3801023292.1774418420.164578292
  push.3175147862.3728138803.1983610580.357121855

  # push (2^194)G into stack
  push.4194594061.3046376037.615279429.2416563804
  push.2318448244.2408219374.53137671.2638019734
  push.835993623.237220582.2197896262.359783156
  push.242037600.3789219983.902632400.1476221585
  push.1842401186.770227603.2827187260.3227082663
  push.3750372195.2035230318.3416831941.601913095

  # push (2^193)G into stack
  push.2281574884.3468109719.3811887925.618240864
  push.743446139.1256465269.1505722664.807802512
  push.1359390184.540478134.1560717999.504399607
  push.1413652451.2028688940.914536411.3663570513
  push.1513135599.2589219924.2808858786.1625438931
  push.1213933469.1414913109.3762377620.2389861385

  # push (2^192)G into stack
  push.4119812715.2999452556.180875859.1322938549
  push.2888603813.3943606262.3079889941.1050687071
  push.2009691811.2882546771.4134283004.2391646836
  push.3105661636.4165081031.2402686886.2704817268
  push.4116855273.3414195230.1707157191.2140451481
  push.2872698197.1090373982.4141452066.1105078949

  # push (2^191)G into stack
  push.2937671341.1534065227.925069856.930630357
  push.270375959.87328024.2968835233.2210678258
  push.2636379163.1876157952.91472819.1364457688
  push.2408713695.1608465013.2938032522.3222242592
  push.4232136298.500599656.1980254106.1401512210
  push.160317760.970965281.617450999.4247894070

  # push (2^190)G into stack
  push.2686161319.689314721.2166867550.1840971114
  push.3385810362.3330711099.4068064403.1184469162
  push.1107933401.1375155703.1786752218.3981357010
  push.3916925008.1869955556.3866251702.1520426086
  push.784744739.498279707.367361455.316954808
  push.3935157946.1580307507.2250644174.2111463341

  # push (2^189)G into stack
  push.709389494.1709536089.2626782382.2343598486
  push.2342702666.2735168124.2320052430.844345549
  push.656256402.1350580952.3960259101.488937829
  push.2843153173.2952610112.1932654674.3072390569
  push.121112172.394822179.1382539451.255974591
  push.1172824150.2938808110.836617547.2098338587

  # push (2^188)G into stack
  push.3234620089.3791026977.3538719421.169647033
  push.1047066571.3292039577.4112704125.3013510086
  push.3918087802.5294091.1339402345.2713697084
  push.503468350.2737252546.1031061364.1487746185
  push.3995448026.1072833636.1591548871.178613484
  push.3753579883.2697680033.1367299585.2733294006

  # push (2^187)G into stack
  push.443574089.2513612014.451559263.1811553988
  push.920329661.1082979201.998203728.3163783243
  push.1158199531.3799617076.3853631473.833763321
  push.3174822453.991180681.2705927234.377884417
  push.1368384392.2327397257.72244593.1700814592
  push.3304653604.1672792160.3324660356.1546633361

  # push (2^186)G into stack
  push.686162940.2086455682.2696457207.3676608649
  push.2966833882.2351683939.1111934998.3100990287
  push.1237506035.4265919547.2089424609.3941932843
  push.210886216.3516169055.1859673874.894345970
  push.1100405854.1312685569.61228804.3777838166
  push.3466081709.2155866485.423378708.3584536917

  # push (2^185)G into stack
  push.3319977298.1001761551.954397555.697850973
  push.3405557562.4225516526.3753452237.3488373140
  push.3936080342.4150463149.3104492125.859234643
  push.3379919812.902031332.4127234423.1068203296
  push.526779139.2360844429.1085958826.2079343349
  push.2732300811.1034747874.1952067483.3840689472

  # push (2^184)G into stack
  push.762542982.1693412854.398831332.997153191
  push.648011985.2894234737.829511402.3797767974
  push.3187924916.786830645.3231598680.3698529334
  push.1306922071.92940236.1765659600.4246594444
  push.1700774722.4049959931.1055892457.3152238957
  push.2600871450.3694150655.2251812839.113681128

  # push (2^183)G into stack
  push.2648568157.802486206.1844235730.1127006053
  push.862089947.519164438.2477992711.1268333762
  push.2422932427.1243854876.859155462.1114290235
  push.3239328829.390770388.3076568543.1159901950
  push.1991575676.3851010087.4252846179.749245841
  push.4120163719.208444573.3273066836.2396310581

  # push (2^182)G into stack
  push.2325780958.1404316001.1024012863.1753029313
  push.902765376.1482768963.70200561.718195788
  push.106692475.494865399.2350813721.2191490510
  push.380174645.3572415106.3881554764.4086155489
  push.3531851127.127763693.3035754922.2010347478
  push.357397228.2407199632.1152780213.526524990

  # push (2^181)G into stack
  push.2460265381.4144472402.1999209392.47540040
  push.1855517426.1117565088.3496303175.3622632311
  push.2988512250.1558815963.3977787377.558855054
  push.1488642755.1803035816.884628605.1607593277
  push.1350799915.4123118312.2235979054.637155520
  push.2758940507.3572260954.1736307102.1446510083

  # push (2^180)G into stack
  push.2489227148.2417209724.2527997172.2244008580
  push.4189016784.1386868487.2015805813.3093829931
  push.3327815613.56105643.1560171414.2188376037
  push.2511445427.683260061.523237886.368897638
  push.2618869420.4023564048.1136765549.2021684249
  push.2620134969.158971595.1393095156.1886838778

  # push (2^179)G into stack
  push.3575442036.2293595514.872338064.660397928
  push.375966150.4187197681.2316199144.4122857260
  push.2135040285.3571659439.3746348982.1679301970
  push.1283860101.1502550714.455316307.3455732793
  push.271783886.669166123.1487292449.1525245500
  push.536842472.3564942660.1625988705.3824486601

  # push (2^178)G into stack
  push.1661239275.3726187141.1638625686.227416827
  push.2866583962.2942663523.3050012457.630862930
  push.3303669867.3334998183.3127375531.763491688
  push.2167892138.3364694040.896190836.1213716323
  push.846307017.1042860320.55717745.1282736061
  push.1458388276.3256615166.166790556.2414061174

  # push (2^177)G into stack
  push.3695043063.3720015305.832763561.404082991
  push.3783182816.2675786977.3362052445.3724241470
  push.4273124973.4009083844.139471253.2324698278
  push.4208234474.2802769324.690338428.3857503376
  push.1458468889.3623226609.4038826991.3454171911
  push.3260747829.505961830.964948814.1606163850

  # push (2^176)G into stack
  push.1064878524.3905951391.2860639113.271252031
  push.3585788122.1819876757.2092004150.677895715
  push.352574919.3948202420.92925261.77813632
  push.2156930754.1454279754.2238516829.1477840259
  push.1171379260.195320030.4050995933.942701412
  push.3679361876.1786587470.3330253884.1614258177

  # push (2^175)G into stack
  push.1026626164.698929808.3550246064.1187279806
  push.2855826582.1323044414.3685599927.2021328076
  push.4126630232.2439936881.819384768.2755116977
  push.191957737.2156796861.2457730292.1459335571
  push.4123952205.251004692.3428292584.737118408
  push.3760457677.3744585930.2980919435.3638455722

  # push (2^174)G into stack
  push.1362574001.2459510299.2777836709.4172165059
  push.3576642928.1673782302.3520797747.1885172576
  push.4047902427.1627383396.2301165011.1662316042
  push.3255039374.3683362559.2219244949.148516568
  push.1644097626.1470481828.3583775446.1060206785
  push.347758131.2042307323.3364394997.2868857603

  # push (2^173)G into stack
  push.3496511508.3240977.2052137645.1216365629
  push.2601190321.1827087234.3763719913.3386779367
  push.3963400091.2804451292.291357235.1347715243
  push.3923681703.3783117492.1987867447.2124922347
  push.3993795767.1140295863.1936656814.1879108671
  push.949467963.3654938676.2261950315.3621369856

  # push (2^172)G into stack
  push.238305217.1585442315.415298656.2905300146
  push.1326606968.2762804126.2747960092.4198618395
  push.2635902487.4271308573.1055526533.2750425995
  push.4241419297.3200751746.1702646116.2102320562
  push.3133691620.2462573880.2523426974.1654057057
  push.2237692178.3745562400.1904627517.3550879148

  # push (2^171)G into stack
  push.2448987925.3275442066.1827409637.1674290320
  push.3282184936.709775722.1526202438.3115170250
  push.3917916306.2676548023.1305427787.2591560018
  push.2227672957.1004174379.3282150805.2691638537
  push.95781997.4160360877.1090830158.1089602625
  push.3945153907.42688053.1599561854.2104929750

  # push (2^170)G into stack
  push.2410874676.4043533792.1401390958.574408037
  push.2741865528.3612459500.2537950457.2064564966
  push.2358681903.3871874951.4039825782.1137970111
  push.3513661688.2021908680.304851617.4004094745
  push.3516169663.1271621923.2492513716.832418194
  push.3578703254.3489860685.3809209770.1491810965

  # push (2^169)G into stack
  push.130735258.4060142944.1883010749.3160979394
  push.2180509229.2331008552.1029181051.49527350
  push.3135123011.791478914.3156881862.306857657
  push.3649368726.1189344453.1705257487.2248818897
  push.633969611.652656590.3025194991.253256001
  push.2610024954.171445359.4131381121.2223600951

  # push (2^168)G into stack
  push.1180270768.4070856243.1019180653.1108013791
  push.248035252.1956053934.1482204716.202099685
  push.1605216604.3487841655.3672032306.1217923547
  push.845017214.1525614536.2478474835.2882047916
  push.2416868770.842982332.1897801874.336353303
  push.2761635638.2501425637.1421115322.540961415

  # push (2^167)G into stack
  push.1887329780.3522056787.2697588105.2677053289
  push.4163355696.2553824423.632882177.1460416309
  push.1563901362.2462886146.1251013731.1913849350
  push.1882284178.2274240076.61356569.97975973
  push.3755274059.1093758680.2832778966.2707567368
  push.3180824165.2796858421.390155025.3252239109

  # push (2^166)G into stack
  push.817944084.2922799794.1965720193.3068454134
  push.135179130.405322578.123384097.3833149481
  push.1786448347.3123252037.4142919317.2000593835
  push.964688560.2478710384.184439768.3049668021
  push.1550661127.4113136477.4129107867.3450727525
  push.1709796860.3123488407.1268848768.2788334963

  # push (2^165)G into stack
  push.3214402739.2260872620.428885723.1320317911
  push.3095685296.2382988635.3764891871.2036557529
  push.309065148.1211888862.2287834734.2226190713
  push.2064128177.3765538787.3285321210.1088008546
  push.2214697074.4042098324.1875823367.954527288
  push.2226718651.1174910472.1549577981.2899960270

  # push (2^164)G into stack
  push.4245247200.1311108936.2234579946.701605203
  push.2480320038.1208633101.182733897.2462027731
  push.2085293697.1556521465.1670665409.2946548387
  push.4115073706.2043856024.3071963505.440821427
  push.3989935567.3764254773.1428435245.598748263
  push.1849060659.1284433717.2438538713.1736679491

  # push (2^163)G into stack
  push.564503032.3093958349.1701436582.508470974
  push.540457411.244968516.2079562759.162079306
  push.4125514701.283189010.2302495078.3481125069
  push.1541595784.1467679288.4093173307.1502371903
  push.3427738026.2163458914.2534286542.670047644
  push.1298864518.4123512033.2051052216.1319389080

  # push (2^162)G into stack
  push.2626421069.3013923005.3999983932.3727120669
  push.2176753313.1653542029.1543323461.2096306219
  push.1431848240.1480682263.933038027.500897650
  push.2995245769.2542725840.2964742948.1219200045
  push.3623148261.3141457921.1110942374.1809199798
  push.1378492106.2513425548.2045927279.3609631116

  # push (2^161)G into stack
  push.806597099.7405547.4096525630.1884454932
  push.511154139.1639256147.3513875857.1404364344
  push.698220954.2320123396.3767549439.3133813121
  push.2892217978.2244453941.1805654601.2085415298
  push.1906217998.229857777.880446017.4235385205
  push.3399265666.3623759520.2842470626.767441890

  # push (2^160)G into stack
  push.63117983.1187521712.2688609646.909566848
  push.2132793259.1797137216.3995667102.3967195197
  push.2350525150.621595852.156133309.2217548599
  push.965999638.3844643327.2205994417.3373054360
  push.3739359822.874169731.2210747310.2852570808
  push.1315823684.2794440437.1791126631.1134914047

  # push (2^159)G into stack
  push.3175450897.354570379.1102206875.1183272488
  push.577715395.3484327043.1163258242.2312722803
  push.1086151138.1666520193.4195531705.1681900111
  push.1483184174.1868917149.2696141113.4046771950
  push.1213778273.1436093414.34586292.3970718009
  push.552117193.1382740006.3895393951.1754314637

  # push (2^158)G into stack
  push.2475964213.1486635410.3696176718.399194739
  push.933616770.4280554689.1018855947.1685953442
  push.1443400350.2184489318.1358879432.884196765
  push.942482521.2123259483.898690763.4248309983
  push.1020796908.3273942413.1102842203.3813857876
  push.4269063248.3405512655.3016657240.2334632081

  # push (2^157)G into stack
  push.1413788852.3748821879.2803331137.2495568737
  push.3620985093.3509816817.3835351948.569581106
  push.3356106588.747404536.2184439659.3126202264
  push.2804006955.1477697650.3981985868.3585860031
  push.2663798275.3749853823.4123467059.345469238
  push.1198933407.2333643671.1240413.4072937665

  # push (2^156)G into stack
  push.2243633778.1526749261.3382364361.4066010598
  push.808987913.3741968100.1045223618.1007299885
  push.1903256371.2986175708.2949448216.4191546126
  push.1907231098.3362427654.1388992075.3781051589
  push.1641588201.1997556269.3052383629.1417490188
  push.724823211.1696035521.1405982363.1503913523

  # push (2^155)G into stack
  push.969597978.4197815787.2549204570.2390660699
  push.2773322276.4210519381.4031158241.1316466316
  push.540420806.1085928370.3472400130.1311479721
  push.2957661592.1768446826.2073159635.273160305
  push.564534705.3590651950.648080079.119337249
  push.3089564150.3751207063.1282659451.3150553535

  # push (2^154)G into stack
  push.1134162676.1562574376.3190511781.1420389826
  push.948327796.3676807926.3017390535.956433714
  push.3747196075.2186333639.1195494790.3731492381
  push.3475575137.3796718024.66691442.1778027685
  push.1683716820.3717024419.2285627997.4269125309
  push.1989752537.2626584356.1453296241.3300145207

  # push (2^153)G into stack
  push.842536906.469178569.1234219247.154499569
  push.2238199733.973539500.1572884162.2220314349
  push.2235034310.3630461779.1062669979.348510416
  push.3724198387.970705117.2098511613.3553089727
  push.2707033048.2856148546.1725453397.2459401074
  push.1414633309.2571998273.3448729772.2561368912

  # push (2^152)G into stack
  push.991231597.940860021.3801054757.3892051235
  push.2183317250.1176990790.985758808.3854368708
  push.381471743.1652457212.4054018291.1898221274
  push.2732390218.2694344811.479332761.1411019904
  push.3000682049.2858438453.1944465110.1431805862
  push.2546084155.3608554673.2405328688.3971361475

  # push (2^151)G into stack
  push.1319304454.328624789.2915081368.2491623375
  push.1832846760.1874310065.4112770673.71782914
  push.3964168896.3789324374.65590157.156407385
  push.2141131164.2390500499.4259384733.2509011624
  push.2580400090.4004401094.791246640.3578852948
  push.1643073482.2839435546.3019355970.188646773

  # push (2^150)G into stack
  push.1808123580.3848144968.637967900.3009040128
  push.4016507243.292370172.1888368110.862290367
  push.7922123.2772545079.2003728222.3187977222
  push.1402673100.1665145998.2418303385.4102225222
  push.579443649.204398433.2134757350.3542208621
  push.1622944700.2357953766.729038944.1466694589

  # push (2^149)G into stack
  push.2222357263.86162422.3543097117.1668404676
  push.2790064090.3566046262.1680493640.3773589374
  push.1516208887.3241099520.1470010580.2955634286
  push.460012929.1774535072.2114302751.2459109992
  push.1930928871.4255666404.2691552099.386455188
  push.4025725898.1821789688.2396070653.4255302914

  # push (2^148)G into stack
  push.3549350156.23411.1804247676.2301467555
  push.3157582275.2937611601.4276275493.1179879697
  push.53387044.317289168.3379380930.2980798659
  push.1197206032.2513745684.3245150371.1718269768
  push.2563520090.1347964491.1614423994.1739478643
  push.2064218735.3605377863.176942435.710936868

  # push (2^147)G into stack
  push.4191400341.1202587609.947879290.2854050194
  push.130779285.1492730115.2024272269.3453860775
  push.1574293651.3454274422.3072976757.3597577590
  push.2565524488.1213645335.1318888216.2320489479
  push.4205730677.667119327.1264760824.1869604868
  push.1771778487.1702483630.2520017881.2097599392

  # push (2^146)G into stack
  push.3669844999.2194479677.2360827768.2740703811
  push.1423054495.3705134590.778485318.3688557279
  push.973326635.2314976903.1005179394.284801849
  push.1933440197.255711093.4224281033.2793556242
  push.2774053275.950774412.879879733.2514940752
  push.2067901395.282245567.974220059.2605553653

  # push (2^145)G into stack
  push.2300631554.2768029517.3132875763.3442053077
  push.3564617578.3829789775.2903744190.3473714053
  push.1173922859.2530273468.3447249784.1676422960
  push.4269089657.159249346.2417143298.604633941
  push.1740791300.178466676.759101613.557586419
  push.4207096107.844498082.193986483.2315585509

  # push (2^144)G into stack
  push.1560337992.2136371016.2971344595.2622522778
  push.3432352577.2325131202.1089364199.1837417496
  push.2915115111.1834088157.837320649.582846028
  push.1137018281.1249747418.2360432081.531659163
  push.3245761527.2090793224.3803694223.2872224638
  push.1657470326.859950440.227049692.1917647286

  # push (2^143)G into stack
  push.2311239571.1476631995.3332104220.2566855325
  push.1507692569.1281600628.3223766956.155357635
  push.3998515147.3021581729.2074126042.1557537567
  push.2269876683.2132563350.2504038369.1970936459
  push.2227444990.3150820916.3856603633.2494141677
  push.1183512439.2499553057.457416044.736048145

  # push (2^142)G into stack
  push.1854176042.3823042056.1279545337.805818429
  push.3690810651.936539915.3704890400.4089034327
  push.555067810.2946559994.956354080.1845864765
  push.3626716624.3185634155.2696696971.256186495
  push.4016434047.3893954152.3169458504.658396597
  push.217610691.1132890332.3920496761.838200308

  # push (2^141)G into stack
  push.3774381613.2697887140.2639241439.2419218767
  push.16111364.2864130042.1477126338.2330202939
  push.1710140178.3785613242.1278628340.845164682
  push.4245740544.2831738898.40501219.2379008093
  push.72048536.2030351545.536540664.2426277382
  push.1104882810.1812522460.1450059043.2006763478

  # push (2^140)G into stack
  push.3228405253.2904260154.649894961.147244772
  push.4197499478.2904628123.4089742274.1442998264
  push.2182460110.501852113.2657791012.3755043103
  push.1390383913.4199578999.2591082506.792771445
  push.922459716.3353852483.3059868674.1426832883
  push.3827793999.2078345016.871864670.2918539937

  # push (2^139)G into stack
  push.936002814.1759351054.1143478402.2932513211
  push.1261403671.3135159688.1630687470.106067293
  push.934840656.2316700091.2457126757.4182809874
  push.458966165.67657828.2041041920.1381601645
  push.3041398650.3038364316.612250299.612905714
  push.3540255069.2266015559.2472946683.683280022

  # push (2^138)G into stack
  push.2517263576.4042753670.1491020741.2895083617
  push.2241787128.2139579637.3433130217.3211648711
  push.505264395.1050751288.3878113355.770538218
  push.3533937348.3275929629.1852009830.869635757
  push.397252675.999419436.3770044718.3897020825
  push.3700076716.3216215371.1540149976.228142684

  # push (2^137)G into stack
  push.2553685397.3154728855.3667551962.4069506276
  push.2689806454.130000742.3723042676.1354646945
  push.3200544417.625568451.2335576650.1015301833
  push.1203116301.1913917406.2929270809.4071001299
  push.655473077.1614452765.722266091.1198923528
  push.3041706134.3145900667.4111924089.886247057

  # push (2^136)G into stack
  push.450251810.928424712.2703391777.2563140621
  push.53950763.2668380391.671613586.1336192787
  push.3460243181.3844888820.3233286192.3274794079
  push.2200447727.2501315221.1860524645.1009959694
  push.2352684375.2580774530.761384299.21029020
  push.1975555664.2360794075.189404495.3125024026

  # push (2^135)G into stack
  push.3194892716.865637286.2765349307.108164572
  push.1496576875.336569921.825260533.94158768
  push.2363080104.1665441107.4066025515.2109204365
  push.814557639.4075164095.151506914.3802561407
  push.2377642332.3105748288.658941737.3848287119
  push.1230271679.2564534995.1538379360.3840376258

  # push (2^134)G into stack
  push.1580754376.193995505.1955262665.213724934
  push.984937033.1984873974.4263065565.370796384
  push.3804313617.2702658574.2023258108.1830829785
  push.3419321238.900548646.3171847505.1632871479
  push.1049157668.4048606552.3688805333.258041226
  push.3455615407.544460235.4283235531.2808734768

  # push (2^133)G into stack
  push.1641185695.3561105575.224771478.1529809627
  push.1841716269.490644074.3774337637.1617012474
  push.335950514.1135760495.1364328874.3947845556
  push.1442644806.1621608139.140707456.3161654250
  push.1103191670.2249743073.1880978773.2095022150
  push.3624950584.1533899097.2055253179.501738020

  # push (2^132)G into stack
  push.824501553.3874455310.1112455047.1694170026
  push.472671125.1675340871.2177502784.1352462753
  push.552859389.3708339056.4050877314.1674809457
  push.673494723.324283176.3849768216.2055261317
  push.1347529561.2802179893.2869951897.1536817341
  push.3890731577.457292971.40712529.388389916

  # push (2^131)G into stack
  push.1748776417.3010055774.2869800056.504899685
  push.700321620.3453076438.893514690.606089263
  push.4289716226.3144947240.2389855506.2980504791
  push.1177355171.3360333508.1386735730.1955848377
  push.2999380335.3697537888.531073802.2752901294
  push.371645915.2106918511.3162018088.1172841277

  # push (2^130)G into stack
  push.1933354832.1256628273.216683999.704075843
  push.4263111716.487763938.3110394647.554343052
  push.2489532327.770550708.2256565987.956757455
  push.1908248248.2540102707.3781633004.56254144
  push.3312469602.2288063290.3837528054.199189819
  push.2091068109.1644290748.3003631132.121358825

  # push (2^129)G into stack
  push.1927827307.2874280551.112860756.1698521712
  push.3476037993.3054816755.98465182.3952008231
  push.1441664212.2037172208.3858908676.334865804
  push.3736887147.607079206.2057184339.2688177366
  push.3192232650.1975346810.4278687702.1040683771
  push.3594205145.3478231389.1726614777.96238121

  # push (2^128)G into stack
  push.2895442476.2215110696.3024776878.2014863007
  push.988674444.1510610333.995649495.846126732
  push.2241673337.116511288.2963824869.3183902225
  push.3953373771.2194583657.2145614393.2722813744
  push.2143033467.58622371.19193329.435664139
  push.792077805.3849054254.3341320233.2298120071

  # push (2^127)G into stack
  push.3901108667.2978150578.2140484758.2473618984
  push.2903621440.65349278.1738331437.1559951867
  push.1289271936.1411810320.1612850052.604702419
  push.1863818287.2341353042.2056583376.2262508885
  push.671004760.98858366.1319996870.1510381939
  push.2169819339.3466937103.2726892299.3717659155

  # push (2^126)G into stack
  push.3406888139.1797554668.2261003503.1606664018
  push.1398369724.3222974794.722154086.2489917060
  push.1276942563.3085068952.3831705189.742553915
  push.2753827489.4037102244.370123499.1248970440
  push.2867019135.601428751.514669271.52087952
  push.3061577248.1609110525.1318799245.582470858

  # push (2^125)G into stack
  push.4158708877.1241978907.1578478365.3404809454
  push.2127292439.1469394576.593557084.86692016
  push.3992001302.2212804034.2533586678.271287025
  push.3888318136.4226168358.3420073953.679473937
  push.3405612224.2129199950.2840531772.3183265187
  push.1886596386.3920357886.2925563057.605688704

  # push (2^124)G into stack
  push.1047217830.1403044723.2236153565.2418722729
  push.3203704518.257684398.1458934746.3968043265
  push.1142669719.3588887267.3556210923.820810977
  push.2698799511.492065249.990858129.4131192616
  push.4036185603.2849598403.1651538958.3087474893
  push.87380209.4078895453.1639366402.91777993

  # push (2^123)G into stack
  push.2098318341.2576522618.2441984467.3299524076
  push.3818598150.1454216861.2702483629.4212146368
  push.3719755528.2012896675.3479094232.397353366
  push.2445645117.224857084.4135583575.648792613
  push.1115573121.1914720819.3608288040.1836825161
  push.3108746976.2602061706.3020194108.3349542632

  # push (2^122)G into stack
  push.547411365.1875091201.3619462357.4238855041
  push.825432954.3048967297.1526055797.687348508
  push.4219313016.116411704.2226511914.1950195406
  push.2654470705.1709740202.371540969.2783616578
  push.327901448.678003824.3685820211.3990855054
  push.1726591552.2103482580.128723946.1664048234

  # push (2^121)G into stack
  push.2381289541.3075195764.1635941985.3310123332
  push.4164151184.1568903507.4057020202.3371225242
  push.690226041.343580197.721098191.1047965908
  push.2072435197.2947835.1774211538.1275926818
  push.69374038.2358553540.282302138.1488056790
  push.1140001501.286141053.1712538385.2272347811

  # push (2^120)G into stack
  push.3271220055.2814967647.1133228357.3315355839
  push.2687949723.3328125129.1245445180.2378969076
  push.2796857514.634550735.3491693139.1615513233
  push.1407401414.4126905107.2154671797.415548181
  push.1804026901.2277639111.2523741659.2765154580
  push.2091545405.1149321410.2586317549.86331127

  # push (2^119)G into stack
  push.139247123.3077903373.3825563731.3705122380
  push.3792415994.2730560668.3846001716.3385775570
  push.4154659109.3257067329.3752303332.2260462306
  push.3969186073.3749056353.1434534918.1739538012
  push.247352440.3533768284.4074249497.3822515451
  push.627313317.2324693906.838202588.1031242801

  # push (2^118)G into stack
  push.2073564389.2689322569.3665402700.3464248338
  push.1605861937.1181659736.2081551892.3188897533
  push.2340961958.194438317.2612985168.2648169280
  push.4250521275.2361364460.1741518331.3877177070
  push.2721338808.1744567649.2473559136.164195959
  push.2333030850.1231655529.2534864055.4009649657

  # push (2^117)G into stack
  push.3196531058.1243515018.1212118128.1471115477
  push.1629769019.3011898360.685922507.795138259
  push.1115806542.2950317302.2536969431.3057369897
  push.3373095435.2717381327.1644852652.1600431714
  push.3329408522.3747620573.1818430778.4002898834
  push.3248842364.2812450433.3832086536.807052468

  # push (2^116)G into stack
  push.1130219357.1877859925.3926463433.655282123
  push.4092942795.1020537785.1314760526.2471424123
  push.2205536672.1952375961.3659938374.4281808523
  push.393537457.1346087180.3320063252.504978230
  push.397116000.2218639206.2832690611.3617536122
  push.2532399528.680289515.2192312939.2841923315

  # push (2^115)G into stack
  push.2972650254.848827651.3722641795.3902348624
  push.684636236.2852573017.3397940335.2943789561
  push.3097072122.2252897532.2190861257.3980304007
  push.1736809266.3071816178.1369998928.1862080476
  push.3954370789.2853133304.3195712977.3596292424
  push.818765039.3092247215.590017123.3800644428

  # push (2^114)G into stack
  push.3854801163.784757327.3372162199.3147183541
  push.3576771338.3293548109.3584476262.3266612892
  push.1490820778.2524040702.2949045560.767323863
  push.1230225231.145414961.2860643194.2019099054
  push.1167315975.2781533644.3878733038.164402913
  push.1512327570.251195742.3672725365.3383771381

  # push (2^113)G into stack
  push.665353583.127533633.1733343691.2464992126
  push.2388212050.419547213.3634128161.2569079333
  push.1669812522.195298905.2787149535.3114056813
  push.1390154626.2657677842.4005475763.1948752428
  push.362474641.1483757299.1482752995.4289161696
  push.1490889441.83398646.572879068.370871241

  # push (2^112)G into stack
  push.3463488704.1232505773.2007544314.4027405309
  push.1318572848.3513457001.1832881498.2708587029
  push.27736301.4276340165.4084768652.3069971457
  push.2108266665.3112865854.1886498248.149081560
  push.3413780705.1355210406.2383148278.3850206319
  push.120402000.2000063349.472439158.4003562864

  # push (2^111)G into stack
  push.686038994.931702740.147204559.1499823453
  push.2898145007.3566884982.3505683229.3073794165
  push.2359544288.1627206537.2692092431.373969561
  push.3051807764.633861420.1421982224.1438445533
  push.2104423586.1178437464.3061453190.2781933201
  push.2602052011.3107196463.955982553.2298050907

  # push (2^110)G into stack
  push.2427931454.3439410609.2632352345.1470675854
  push.4044202835.2978366651.2847348874.2617971131
  push.926218107.2885986491.3903999038.755000237
  push.1010530692.27495705.3733590032.65894539
  push.2674156217.1469372807.3351161501.3225878609
  push.2488695529.3663340612.9878138.3784070159

  # push (2^109)G into stack
  push.2311622675.3444708254.379693928.1465054857
  push.1923487622.241580526.2065847989.1560490530
  push.817380573.2501509175.1123613530.3648807890
  push.3705085246.3045889630.3524321254.1519051765
  push.376017388.922017845.3585836087.3945654906
  push.3493933080.2766792520.1426639440.3277093746

  # push (2^108)G into stack
  push.2629773589.3749041910.3364031030.298369384
  push.3635404226.2982070172.1443269872.2651068343
  push.816218342.3528049166.1917761070.1501245270
  push.4214490925.1906562462.1952197157.1599005289
  push.876509780.1085198534.1102146832.976721406
  push.2484169075.4220766875.1063432399.2900683076

  # push (2^107)G into stack
  push.1795711342.2558634291.3079953412.4257929129
  push.2662587842.1254455581.956335357.1548538666
  push.172774928.4063155861.1538650176.3299763994
  push.1321914552.2228030794.1514648476.668136951
  push.3732826757.2276102682.1379325263.3526236643
  push.792361920.300399448.3528400478.669124404

  # push (2^106)G into stack
  push.2108188033.1928983695.3942998603.2346131303
  push.3379731892.2891491678.2700850407.1579808355
  push.4155118099.2961520377.2637254360.3745765835
  push.2398274640.4173909105.3120283902.2576244133
  push.4022809935.742879883.1502188510.1162142104
  push.3003676891.127990804.748619701.2976996008

  # push (2^105)G into stack
  push.3099910167.2061596049.1531609397.157442371
  push.1025218763.1299560201.4136975719.3097106974
  push.1216944309.1264231549.851526522.816789900
  push.2145126067.2053539985.813270778.377203065
  push.2134278040.460748037.1514746734.2785187105
  push.3620512607.687083731.3852994955.2277125234

  # push (2^104)G into stack
  push.3249571275.2761391695.3028897536.1645505824
  push.11268439.1229227033.1848823491.3049245032
  push.1212688125.3562444091.2355173829.2489267689
  push.2104758122.1266914505.687082796.2186987764
  push.2749955548.1442125546.4236912991.100200505
  push.2257695780.3150774005.3970001509.4168348331

  # push (2^103)G into stack
  push.3662249190.2283137214.1717416594.2138980524
  push.2704435240.1865777396.3198177515.1845975775
  push.923748974.749916797.1405785536.3348961098
  push.1101723642.3570553653.2738459880.517023977
  push.3177407800.1971593846.3430148714.1232847134
  push.1293697378.3746003679.4078024924.2261132022

  # push (2^102)G into stack
  push.3946196921.66840545.4253794039.1624065450
  push.3863390043.1626757698.3718359335.286443397
  push.3944598048.3526935232.1927944567.647231806
  push.1500371005.2438658963.3421798001.3568821682
  push.4158117360.4027692640.3191217970.2629236568
  push.1466288375.908855089.3324924579.535293732

  # push (2^101)G into stack
  push.2411874093.2682826721.2148243734.3143472347
  push.153990694.4014110973.1595414016.771844077
  push.288620013.3265472674.695666818.3889255464
  push.3569846179.679436820.281349768.3622374413
  push.3834948292.3280602991.1935020228.1650621784
  push.3611366268.1831994131.1719041647.1954708515

  # push (2^100)G into stack
  push.1275109758.885852953.2928852466.2936388372
  push.631342944.2179504382.237867736.1445969530
  push.1053455946.457787251.2252553626.1383432065
  push.1861735910.3406293307.3082336510.4276027709
  push.2558794243.2635660306.2888006731.3211085519
  push.2201659057.2876929364.2065398710.2963265494

  # push (2^99)G into stack
  push.3953355374.2219686724.2563637000.1606929534
  push.654318585.755323251.1176107628.1969179532
  push.3962023612.683497106.846149992.2303458042
  push.3370732814.2437793624.3666376174.43863592
  push.1111412495.845861911.128539704.2889741525
  push.924747330.3934194257.1669859148.2436061424

  # push (2^98)G into stack
  push.2809668745.4058896609.162130346.1119936282
  push.797713258.2183927562.2593236792.2160162012
  push.831563243.1555017039.562259675.705342321
  push.641339019.3003232328.3827500595.25658289
  push.297324649.2974671270.1457728066.1138090666
  push.2215681696.1833117381.1052435029.3690170515

  # push (2^97)G into stack
  push.1106650743.3907097879.3656920813.2999104053
  push.2544146444.3723219934.1779055491.4059355383
  push.4011558202.2993173694.1143099324.3905370773
  push.4008534261.3921488869.3560147474.426442631
  push.3531792766.294827065.1721065140.3213216935
  push.1231664109.567958979.3727734293.2576619508

  # push (2^96)G into stack
  push.999638617.1559089557.3770806934.3380534272
  push.4111735944.102269432.467635238.1577869094
  push.2482778285.2301672744.555633540.2349740190
  push.3530652661.3557735053.1335483736.3474816117
  push.1983935828.3166429406.2672547269.1527713947
  push.3946426554.2808424719.4170712750.1543904120

  # push (2^95)G into stack
  push.621790620.1936802240.1529138668.833231145
  push.56821615.2081436588.1093641110.1777861755
  push.3423975001.1508641478.573623603.1974865253
  push.290607056.2277295677.223961665.2214882506
  push.2065572673.98781838.235353061.3408575061
  push.1517715605.509324179.1071779425.1403370981

  # push (2^94)G into stack
  push.1084586120.702283184.3023486909.3570162450
  push.1868842473.471489517.3240431408.2117560880
  push.3293037610.3985845895.3427308739.2661027154
  push.672412297.364455713.3151016307.1827031164
  push.1767690935.150380127.1706638548.1772638692
  push.2330202798.3793670437.1666342885.1131528605

  # push (2^93)G into stack
  push.3343899360.3992358927.2866847288.2632213500
  push.420949569.4247993496.3537190828.1313824226
  push.3898364616.610482295.1020747179.2757049303
  push.3881390677.2376572117.2628585139.771294546
  push.1990480316.3108426184.484457080.3469856670
  push.4106358830.2661783832.3776584720.4129318781

  # push (2^92)G into stack
  push.151730902.1032282314.2922436459.1396993633
  push.2339612881.3498123033.1366761769.3345003208
  push.2657196510.3644453791.2486409935.4039281400
  push.1152815177.3230722945.2581399890.4065463356
  push.821705374.3015236194.919943740.3722401695
  push.2095404446.1325909471.3727571052.929126487

  # push (2^91)G into stack
  push.751466010.2811067554.949527296.2283947930
  push.494832992.1492556077.687268660.1023426763
  push.2718144955.1650651555.2495057436.848817746
  push.266201960.3537383044.3505185577.178631504
  push.2487884998.828076153.310132277.4117694234
  push.3453202519.1562435575.4285537762.2659185081

  # push (2^90)G into stack
  push.1834901373.2617710988.668444809.3960149915
  push.2076799404.3271195648.3281460968.1433936315
  push.4124851481.861020709.2520462156.1798162091
  push.1160300146.1726410591.48937343.577065003
  push.1157956470.3318692241.1442303333.43200738
  push.434197593.1436116311.2289836964.3641424224

  # push (2^89)G into stack
  push.2420875917.3091767772.949655978.2440506923
  push.2748829623.455193681.678110168.3855606563
  push.2519679746.4249792059.1555524640.3524697156
  push.1845445059.82835290.3114620409.2927720915
  push.963493471.68985541.1043941206.3626189511
  push.767734023.4279048740.1157535992.2171654129

  # push (2^88)G into stack
  push.2957471010.3524468751.680681556.3448300765
  push.2830978373.3036320741.3540631672.1541874332
  push.387208902.2980155850.2638774085.2147884509
  push.2069884065.2871037537.4186082752.2270556422
  push.3886166885.1656273194.1512802251.52274770
  push.2364000695.2236109412.1337081733.3263008144

  # push (2^87)G into stack
  push.1152503915.4109489512.2705616261.150689496
  push.2011046877.707352156.2835874648.1958572988
  push.1964184935.398013355.2989388614.815040508
  push.1292508732.2351765213.4022486584.1819066919
  push.1946758545.2978678576.1568487482.2887488155
  push.2054128079.2230972820.1127625440.3877806084

  # push (2^86)G into stack
  push.1636722311.1547049913.1160754888.794510130
  push.3381405462.568768815.1920956361.1188271888
  push.4043651060.3495493696.1252064033.2559142819
  push.3892985643.1103735805.3157116484.2949779894
  push.101061509.1886272056.3632026625.2035677118
  push.45809781.769357890.2250396233.2343497395

  # push (2^85)G into stack
  push.1767575569.4243592530.3870425872.4279724803
  push.1045002525.2930492521.2806553287.4230456169
  push.146356977.899036247.280471051.1508419602
  push.22096684.207965602.4210943564.3340997638
  push.3046696047.3996587108.4112183189.3505849815
  push.2238069073.1972041509.3614873861.3435216957

  # push (2^84)G into stack
  push.2226359467.1234800008.836810939.1007386657
  push.4142097638.2354980066.2049983884.1728408872
  push.2044341764.1844924113.2633437963.1484033813
  push.1085851922.2152848749.3310053087.1878276787
  push.316863046.2372232826.538406169.3550510846
  push.2930319825.4834939.4228156803.3141696362

  # push (2^83)G into stack
  push.3916810877.1299080966.4267126602.4134597698
  push.1283118447.724071994.454377685.2305006999
  push.1452441665.2147736672.3161960445.2412667335
  push.1490055384.2096715467.4118188432.2731821351
  push.1497500411.1425757150.1279677033.1216685214
  push.1043810021.167539280.297646337.3690202998

  # push (2^82)G into stack
  push.1710544862.3146657047.2110032199.367863398
  push.4190172805.3941131213.3879978320.1209185419
  push.200659473.2013938264.4029364271.1302990387
  push.2733669384.1808969764.2545608112.419424531
  push.2792497975.3896150695.2601588359.2455467494
  push.4256535327.971953462.2690202946.3464971495

  # push (2^81)G into stack
  push.3579288157.2293609170.2944134579.1851177124
  push.2313100600.2724345757.1795155454.286184790
  push.3688744661.713843288.4211114079.4262002280
  push.471537044.4051323466.1851461799.1358762056
  push.3978895079.955654321.1597674889.2239392442
  push.965761796.909881260.423180520.1260309859

  # push (2^80)G into stack
  push.45045079.3313636243.4065224498.2317706449
  push.2536797638.3761558151.361836687.194462540
  push.542993901.1807479648.846889975.3208567005
  push.2437021524.2144223304.1558569048.2321955205
  push.2571300373.2854085925.1206048166.434005132
  push.2147183140.2435889009.1124217110.692822312

  # push (2^79)G into stack
  push.3168557127.1599831230.1908704830.3582279181
  push.2968239279.2710169141.1002962628.2026748420
  push.637579457.1426022496.3552004709.3521666672
  push.4225279449.3309431556.680901258.3062345760
  push.3193794080.3956168732.2400363838.2611008937
  push.1873016892.2908160895.1761588077.4130817054

  # push (2^78)G into stack
  push.2170317792.1249770147.1610165525.10143291
  push.2213739025.2367077836.4120472051.60025773
  push.411715520.2447522776.2310497932.3781337653
  push.1157975516.2479831368.11565890.2480571873
  push.1296809448.1251514215.932999437.4048013732
  push.2955562702.2067107445.2515787528.3157323974

  # push (2^77)G into stack
  push.3796516846.457878672.3796078088.133390108
  push.751714457.2921609162.2712683821.2673845263
  push.1900090986.2881736842.377646265.755042002
  push.1841547412.3167977330.844458091.354057312
  push.3977335559.438330674.3975547620.3361329560
  push.2624800978.1576084960.136666640.1429498917

  # push (2^76)G into stack
  push.57675626.3996181708.447113519.3325652353
  push.1620584395.2741203150.830642661.680216962
  push.4022591230.2839066415.2079673701.530147430
  push.2418964509.3263182117.3449144896.2671288163
  push.275957873.3947229107.2154425801.1891283735
  push.4083309621.1354160305.3345691164.3173403818

  # push (2^75)G into stack
  push.4025102189.3002044362.2610939516.968481390
  push.3349180874.284708997.1030669352.852011505
  push.1794423875.3659870744.1347323782.30742182
  push.3081651707.1870075313.4214507112.2948708405
  push.927854096.3419149860.1413812208.3997738346
  push.4092388786.1074258664.4212587402.2823109854

  # push (2^74)G into stack
  push.3765824723.3094155980.3563201915.2442217768
  push.1604304220.3213219414.2334978195.3552447160
  push.1442184620.1745833116.3342210715.686503619
  push.951728142.863796929.806408025.1349686452
  push.684080650.3020149742.2575799977.4167697701
  push.3889031629.3548347718.1528378206.1360271360

  # push (2^73)G into stack
  push.2021208394.4189291889.223928975.3084231900
  push.1001075623.1476446167.2116757194.657020538
  push.3451635145.3395420679.819372650.3183326785
  push.2422798041.605859356.2809127354.1885077772
  push.1673473568.3246396932.3233126230.3694757456
  push.3042011166.3980881876.2400451195.756850751

  # push (2^72)G into stack
  push.2686476327.3170189344.2469236587.545799926
  push.2709577220.2257654816.2708829808.3649193325
  push.3919016294.1315610693.2701541236.3111362429
  push.1808104770.2360198333.2482638774.3240947624
  push.126499372.2858614875.1820339848.3533311886
  push.1966465813.604647178.4196749756.789736869

  # push (2^71)G into stack
  push.346949059.3577731365.3661011466.2278886097
  push.2616179923.2620062287.847843478.3315509977
  push.790911321.1966535291.4197745626.3797023080
  push.521573832.2073770098.159582541.1578764349
  push.1320712841.189371538.2462092567.415180916
  push.2407095031.1420560899.2675219549.2301384663

  # push (2^70)G into stack
  push.765489644.4204278716.420831615.686289746
  push.4147811819.3812981490.2207581564.3186548262
  push.3403575861.3414551909.2845409721.2687779374
  push.330852323.2165209260.4186224570.1059145280
  push.115473950.822477978.1055291546.2879732828
  push.958053770.576130631.4155419959.1787957888

  # push (2^69)G into stack
  push.193950791.3758628274.1961876981.1054091348
  push.3816305847.2405711196.2636355792.2128378950
  push.2945370933.103726037.2975308047.1661158929
  push.4108900642.980052233.2348361273.2734504617
  push.2488278332.489109384.2830315848.916058668
  push.484431564.2490928341.1874515438.4041735840

  # push (2^68)G into stack
  push.440355473.1420892297.4060729519.104154129
  push.220540804.3850811378.2558908538.2436681557
  push.4280960021.1956846976.150088583.209108884
  push.1165237124.1570111634.1954462842.3022480631
  push.614633720.3576486872.1822861865.1460303818
  push.2102862854.4271041081.2471590568.1403471254

  # push (2^67)G into stack
  push.2790742442.1647864019.3653429430.2226224714
  push.2989216687.1806064091.1180412485.3220192391
  push.1445606176.2552927947.1547874355.466254502
  push.1226218693.3127214280.3888602397.854560206
  push.32975235.1901170796.2306495411.2596063487
  push.3993810553.3730211394.1937555018.2236390468

  # push (2^66)G into stack
  push.2195337937.783308501.2289061228.771833956
  push.3059474998.1121901657.1019618172.3863235390
  push.4002389836.3127936607.3603937497.3005053939
  push.2969337763.1464112746.771926169.2799799103
  push.2548570297.4281812028.48393916.3998577308
  push.2748119327.1620764752.2946535205.1489292690

  # push (2^65)G into stack
  push.3781102756.230988237.2945637147.2174577042
  push.3219804275.4123662966.3658544901.3293455390
  push.2159015885.1044022165.2815084326.2219235391
  push.858162732.3912755742.2883780014.189242651
  push.2780136961.3904655003.1587424501.2652816032
  push.1750856401.854713088.3198409211.390915607

  # push (2^64)G into stack
  push.4286314443.881422584.1757972216.2844756714
  push.627807224.1897164151.3998369064.3248241325
  push.1294275752.4173584190.451385138.1139812898
  push.1047474443.2470633620.2465897793.1686758339
  push.3051371635.2724935968.2360519577.3060172390
  push.2105582013.4028571826.1398680223.929018991

  # push (2^63)G into stack
  push.3287381371.3514713235.3266414667.3832987379
  push.20693004.2502528377.2409187345.507577010
  push.805807871.3470821989.2554015457.3847848274
  push.2054686107.245411910.3303524564.1966565957
  push.3118428633.2959647369.3170637709.3372563825
  push.3469890068.3946394267.511676447.3307380463

  # push (2^62)G into stack
  push.2198053893.4122910262.3106106528.71799408
  push.4092185250.851266439.171714579.3801417272
  push.83989058.2924946953.3482638132.48594429
  push.2873721938.3342064369.342108151.3423621429
  push.4176795803.3018042694.3874520595.1890360578
  push.2769350307.3068640479.1693301391.1534698952

  # push (2^61)G into stack
  push.1766609812.2608568819.1370861363.3300260032
  push.1042186249.3945050167.2479429112.3552045223
  push.2213231104.2298001093.1842716286.1070815964
  push.947249811.2187459943.3764781689.1174693308
  push.933696081.2439244851.2615315712.913884404
  push.4186698633.1481211838.1371610537.2327704874

  # push (2^60)G into stack
  push.726014853.2559541446.674293275.701555975
  push.3061487694.4147612975.607809775.1089287651
  push.1645294878.997276205.634264882.3408792906
  push.2732399273.1682772479.3396290441.2834527101
  push.2658904629.3454091496.2807737979.3100099893
  push.3850750957.2196229415.1401630839.3212445147

  # push (2^59)G into stack
  push.2942247545.986635644.1051121938.4283439008
  push.4006816892.1268487531.920457673.484783460
  push.12096429.937681154.2410134947.3960205325
  push.1391447411.1514973159.3925070901.3714989833
  push.1827635415.4205372956.634973838.2642160681
  push.366266016.2179268796.3962779698.2869202920

  # push (2^58)G into stack
  push.3077906979.887309179.1155359897.3296386596
  push.3586907049.3047188635.3344388971.1349055725
  push.2651068967.917918296.848198734.1676871213
  push.2008467572.2467008527.10799570.147667135
  push.2460693588.2408572052.1048380281.210768845
  push.1595555664.560100810.3622299272.2184017943

  # push (2^57)G into stack
  push.452052554.2695624202.2696142657.3325074837
  push.1318738957.3769892322.3771464647.1936655279
  push.2410497750.2320046195.131304288.809022823
  push.234978893.3854381809.3355693258.2862004276
  push.2335629766.3192022847.1485647499.4114042288
  push.474582552.145974266.481590094.3890661320

  # push (2^56)G into stack
  push.644457494.294749723.3842984229.3525701427
  push.1201925116.1539169354.935101213.497800014
  push.1590292234.3982591116.2110200815.2335589337
  push.2006818131.2226054321.3408831415.3550900475
  push.1654467477.22959250.3011660105.1915149317
  push.3357835888.1199147507.852159997.1607276660

  # push (2^55)G into stack
  push.394837729.1010332507.3156944571.2143230840
  push.3052473835.3237345988.4223460066.4156192200
  push.4001034428.3315474656.4050303753.1689644323
  push.3520181822.1626008312.3556938481.3059913474
  push.2405949463.612439938.1198226394.1290408248
  push.1337257023.2097803714.2186964309.69574727

  # push (2^54)G into stack
  push.4086335455.4174644744.2418015280.1854689529
  push.3127854526.3935157653.3975445554.3336576001
  push.4026394363.3678135263.615594919.2550570861
  push.1107823231.603239084.382051012.3624661940
  push.3637624183.1559805603.1333100442.805741554
  push.1264250571.2358786109.267699852.397371568

  # push (2^53)G into stack
  push.3507786090.2609550599.2646253414.3308469527
  push.3780185729.913878096.122715666.3011542514
  push.2542825453.918556626.2904917918.2336285602
  push.15182657.551915631.2262568712.2017605335
  push.1579678045.2422919622.4285065105.4210704817
  push.4206239977.906494042.3036256728.469383574

  # push (2^52)G into stack
  push.4231928456.2296171318.3702809920.753297862
  push.173736952.1293986505.2136282037.2743837395
  push.2544117520.3785075401.785316795.3331397673
  push.876551824.4253025791.3370128350.1665076137
  push.4124258349.3715133632.3652150622.393900791
  push.1515776755.1670037745.3655800101.427888614

  # push (2^51)G into stack
  push.615802927.3298463238.2997144325.3167811090
  push.733833886.65213119.1910805953.3269891206
  push.2604912474.1817185359.1717463059.1951395870
  push.2281282091.2471339352.3656431778.350550997
  push.3056134945.4229139886.939290135.51360330
  push.69881060.1033278612.3851756353.3366537903

  # push (2^50)G into stack
  push.789267740.3629968881.1664142384.2098587670
  push.2832581714.1028213555.429877432.3895211061
  push.474094330.2176442027.1386272556.758145133
  push.1215912599.969643301.2262906276.3714363160
  push.3920810919.2647092939.4023234298.842016212
  push.3890280116.2092183917.3197959608.915862962

  # push (2^49)G into stack
  push.3441957840.423571584.1961125286.3816809819
  push.2126009920.674356086.3726766216.3234863489
  push.2449763730.2394496880.738155419.4236696056
  push.2832582698.829271886.3153051282.1977879392
  push.1051337337.2228308901.788313012.1252691825
  push.3027343521.290966086.2290059468.71556765

  # push (2^48)G into stack
  push.3356353071.3616840600.1435566412.1090990745
  push.1887798308.15330796.2072835962.3936084927
  push.388672815.2835872507.1352073514.2642551675
  push.865261756.628467235.3534700632.257948540
  push.2355394185.2542849143.2322905173.3655294323
  push.3380407829.1964231819.2385143312.3590821817

  # push (2^47)G into stack
  push.209477031.3093707709.4202746756.3588225431
  push.2626062656.2969960579.795045560.1582482099
  push.3098282248.2375464833.2753068900.3096449706
  push.1171302602.1894168152.3888981693.3119052069
  push.3679292966.3415736093.4256668678.1507188281
  push.2537906632.3870987310.896931191.2693046389

  # push (2^46)G into stack
  push.15108816.2267610399.3891474949.1238181223
  push.1147770607.2748335909.2770239403.2976132499
  push.450074572.1586083369.1057828945.3887057063
  push.2124744571.2346921524.2086647707.3681689303
  push.2399604296.182328218.1760516211.1873185083
  push.3539050180.1781066486.43373161.28255872

  # push (2^45)G into stack
  push.4064832735.3539470659.3958207760.3912356637
  push.164251623.2078471405.3328639016.3001905155
  push.4036200447.1482344847.314907145.2151045431
  push.1911268241.1480569170.3584517467.1841579576
  push.1404132585.1151185088.767324933.2333244476
  push.1455456054.754945335.676985571.2914491643

  # push (2^44)G into stack
  push.1090101602.1205871786.654432486.3225965430
  push.3963186459.1312373161.3916546418.614671223
  push.3673851801.1115410695.3724980483.3822720403
  push.1359135530.3000899183.2440466837.70908625
  push.1690494135.638546508.6924999.2818818501
  push.372104104.1584408275.2944612036.1338203853

  # push (2^43)G into stack
  push.1076151823.1869215212.3007531426.1975684790
  push.3012532821.866724528.1718901424.143820326
  push.1219396925.1173748168.2109412734.2759454143
  push.810391584.2694572670.3103996657.1689488452
  push.3709863201.3778143269.2896263906.125746319
  push.3919125906.4277306591.3238831685.2931784487

  # push (2^42)G into stack
  push.1279883447.1293954212.4182039084.3246576295
  push.2595402405.1065652033.3754886750.2642017518
  push.543015909.627283566.3757523287.4037047826
  push.1916228510.3794860938.87259858.2134340506
  push.206309447.3076885834.2680212206.2389366466
  push.4064955947.177800874.1883664398.1464320399

  # push (2^41)G into stack
  push.2538873761.635116843.2411495690.1743653792
  push.799616421.598310406.3892303814.994983060
  push.4168957777.2777478178.2762588939.635394239
  push.1070043390.4062955027.3408978548.2630134036
  push.3880482791.3490715278.3102890453.1121678620
  push.1454822092.3285728435.1378742502.2286879824

  # push (2^40)G into stack
  push.3708375435.2356284909.871247942.462792261
  push.2299504905.3491302099.1827124646.3927673984
  push.975509937.643555121.2995576306.2581588267
  push.1744963383.712453441.858381141.386431441
  push.2835085961.3716299352.237555353.1921923892
  push.1819790809.2178166904.1239928156.1080120604

  # push (2^39)G into stack
  push.1760021538.1246477538.4020221089.3103984320
  push.2188414816.1361704363.2222248250.3334053791
  push.4224874170.263556204.566886706.3338797609
  push.2461586542.2413395531.3976053596.1633706202
  push.1926013630.484251948.415199817.1631103609
  push.1391526698.1921207145.2742955422.1535773226

  # push (2^38)G into stack
  push.4190278158.3792837316.3788873439.820867659
  push.3025821908.3300532140.1772759211.764207700
  push.133427612.1750317322.3224897846.2169197977
  push.3967207165.3274186100.2836574355.503213154
  push.1505148098.1765012388.2178624482.91443771
  push.2831523941.731204757.1174842552.849958179

  # push (2^37)G into stack
  push.1377451392.1184542162.1605555025.2571230163
  push.3169832676.3679023124.3388703121.123804462
  push.723606342.1797479561.1778447394.695004162
  push.4070648574.1483168998.1858512776.1982122996
  push.2194757856.1271759781.3812828764.1428180415
  push.732008708.1643820701.1273211715.2564901160

  # push (2^36)G into stack
  push.2640778917.132490793.363394045.1911428880
  push.1223845880.3053283226.752051814.2177297027
  push.339227243.1041902608.1737746765.4234871778
  push.1971945276.1246327437.2318244733.392695281
  push.55085673.21751716.838984379.4037945171
  push.3739923889.2737757661.188520867.3134731939

  # push (2^35)G into stack
  push.4240540981.1038306641.45839330.3995232274
  push.2166099010.193908061.2535080685.2680547871
  push.4246543775.1889068112.279926811.2028601906
  push.374462255.1803158578.78057496.2160895405
  push.2900988164.93926751.2043608283.742260490
  push.490073796.82576743.3736828200.2440595515

  # push (2^34)G into stack
  push.3447163093.240345314.298868343.2854454384
  push.2772346691.4292677869.2712131591.1034868192
  push.2729188126.1484193751.3310765108.2566167763
  push.3902178200.899397401.1257173239.3980824920
  push.1283932233.3511547519.3538672689.11314807
  push.1163623805.1948397494.3700537393.849137747

  # push (2^33)G into stack
  push.201781902.1879208033.366368531.414570348
  push.2725203297.3303225153.3960676961.1547404409
  push.1202035494.287739238.571740796.3299463628
  push.2323633777.1732115118.2807546675.750641548
  push.155733807.2116491013.4173803077.3196485543
  push.3855932326.2341890268.2652231975.2356926667

  # push (2^32)G into stack
  push.3350578690.615105488.1907097206.2601362594
  push.1973164475.3378236195.1258653325.1576379166
  push.2683751654.671746037.2154085447.4171665086
  push.151326720.2244384650.2564835854.2688349067
  push.129624219.339457830.630538015.3385965042
  push.4243021446.3930248375.2200770692.1999075395

  # push (2^31)G into stack
  push.1537097577.599500388.3188112682.4220919932
  push.3365993235.3060310166.4166074507.1130079062
  push.325213743.3456678408.1460551922.225117710
  push.1295148995.3086274105.2998223779.3644828036
  push.3425771566.128473889.2514510162.2442663658
  push.3036851339.1923498161.726990368.3678600041

  # push (2^30)G into stack
  push.2711196609.1792639260.3615873011.2733173106
  push.3427855566.1602100217.508036311.3522943865
  push.1054087177.3996065130.1153902543.1308735309
  push.3083051596.3455229223.3806463300.1067311995
  push.1077170122.2606831513.3331061849.4085012881
  push.2259138269.1269082684.3518089684.1408579258

  # push (2^29)G into stack
  push.1746220919.3674660492.3263188964.3563175696
  push.3606314372.2559042446.2601336813.2405628422
  push.605916942.2000138665.1814215102.3563723739
  push.3906121869.1890695637.1473469579.435252301
  push.2719014285.1389965106.567774045.2983137038
  push.2660485347.280790875.789341098.1784021326

  # push (2^28)G into stack
  push.3032668618.388189360.2716077947.95629646
  push.622684270.4179996509.247155377.2968359192
  push.3716024826.1233465505.1748859360.1474305547
  push.2736240994.204620363.4198863172.649949720
  push.3282419999.3093287994.2398937564.1992150115
  push.2275040839.2829168165.3451153835.873194490

  # push (2^27)G into stack
  push.3694830907.182787795.2738894540.3036843795
  push.1095887046.4032951432.4174004315.2872058775
  push.2972896576.3146916577.1550249297.1954517472
  push.3399380590.1508547522.2142859827.1489169666
  push.2111777238.2607907222.1236593688.3793816203
  push.2242801002.1887372273.2261272626.697912920

  # push (2^26)G into stack
  push.352153844.705577837.3808872676.1102893726
  push.2465044802.1876314770.1618583023.4201745150
  push.4188015931.1170021009.3217613595.2766194525
  push.4180617317.2240474317.2237465588.504535800
  push.2470191657.1513487983.418351892.1119652998
  push.213605742.3333096384.3217865903.2426287159

  # push (2^25)G into stack
  push.2085282704.2941705734.1694467478.2630684944
  push.1327291043.217154376.1729612892.1565252408
  push.993766506.1627295219.1554902617.629484924
  push.3992782803.3093793053.2242553943.1562562381
  push.1816515825.3248445909.1011391674.510317626
  push.3879371210.3081527059.1276965238.941234928

  # push (2^24)G into stack
  push.3148124861.38952013.3121562829.308148021
  push.2813675221.1303543082.904071087.593415411
  push.266020797.1033180496.3919775067.1367605140
  push.2295255712.603738871.568714404.91523412
  push.1473277186.516789549.1236670775.3241023408
  push.3595860352.359733990.1998376628.336093607

  # push (2^23)G into stack
  push.128933005.1843219761.3178323727.3041293948
  push.783037882.4180090065.491508136.3319848281
  push.3624473750.2952716925.3626123566.3939227508
  push.2240713870.2366730935.1092671880.2600008203
  push.3602441774.1079003990.2719087255.2889008302
  push.1699129945.4088667013.2221645807.2263082900

  # push (2^22)G into stack
  push.2164444161.3254136612.31091988.2657278511
  push.2825705970.894983440.92604647.1669533578
  push.2936379902.171638723.2240304277.1414814578
  push.3482569193.4239763898.730303841.2872292874
  push.3426423006.2009945648.1276908713.1016628304
  push.1226687375.3732033419.115004589.2189803440

  # push (2^21)G into stack
  push.3364027452.3000806926.2213349683.2229151259
  push.672509300.246558793.1700474509.1043351151
  push.672254616.2507033870.1329846737.2584119235
  push.1725042470.1354922919.3698165144.2935842768
  push.609348168.1469485514.3737623623.3981176228
  push.2650406160.778134635.1314740119.784819757

  # push (2^20)G into stack
  push.3427443063.2860962761.2699599650.3132555353
  push.2956912514.1820976906.2858508979.3798288869
  push.3416354503.3396109829.1820376351.2676305039
  push.3280520326.1791571865.3528296494.1537819910
  push.4226202437.3446455985.2921220771.2720721362
  push.2439832784.2241875899.2018568169.352425916

  # push (2^19)G into stack
  push.3782714730.3644631196.696007875.1704138562
  push.3064552040.1970812605.116048174.2935924752
  push.531073595.2716651538.445341804.376382049
  push.149245088.1699366357.643757068.1988497688
  push.3876605360.3717017061.1792035884.3658180245
  push.9689525.3726457710.3737655682.334914726

  # push (2^18)G into stack
  push.2881216904.2602803124.1931543326.3882383748
  push.3490219988.2976614537.4225664693.115915521
  push.3257309353.2970517532.1632831680.1663479127
  push.3293155039.1591403760.3205355140.3183698196
  push.840954074.2449757058.1379796681.3174738595
  push.2888001427.725880224.3916942879.2971492725

  # push (2^17)G into stack
  push.497957642.409392798.3397792514.121517090
  push.2208886148.2594586529.1793088961.1024640302
  push.1301017829.149015777.2073426303.2696251698
  push.962013080.3029188982.1759358514.2260129774
  push.1176472168.204738826.1035950330.825829971
  push.1995151119.2875022893.4126873466.1465695309

  # push (2^16)G into stack
  push.2933503355.1150771951.1010323564.4167348229
  push.1982999048.864871296.1544240413.3816477355
  push.2713543322.2042185290.11499049.3239708649
  push.2596216462.3792018179.3285818282.756956372
  push.686489741.1349583.1129616092.580263380
  push.375341506.1929451238.2202716750.3251649326

  # push (2^15)G into stack
  push.1503048786.2253075200.1799563349.1602884526
  push.3363774533.3802573440.1406190571.1439164895
  push.1739612738.1344947376.1943259727.3984490149
  push.3711094428.636908438.3875751458.1202552066
  push.4131906068.3317883546.2714198383.2001977271
  push.617143603.3914299867.973684328.1024725525

  # push (2^14)G into stack
  push.117479910.4096465048.3748213334.1414641509
  push.1080456887.2494968804.2088850801.3335786921
  push.1913316320.3313693373.1790647232.3862320970
  push.3411429597.4034043018.47726183.1219468969
  push.4118717561.2897385214.80459097.551686853
  push.3428312537.245232532.159612118.1418946393

  # push (2^13)G into stack
  push.1071817889.2535981847.620428557.2926284367
  push.2950014256.1234570333.3441862140.1884477444
  push.355318376.3348606533.26758351.110106597
  push.2137706936.1237760563.4027551371.959797812
  push.3801555833.606845849.2896886910.209612018
  push.1036223050.951134442.706521218.3302693766

  # push (2^12)G into stack
  push.2453519330.2007784047.757956299.3351232194
  push.3796496381.3873867960.4223744311.3807558599
  push.886461396.99491659.2951913132.3050734995
  push.113833265.53899627.2198645230.2433783572
  push.2717673753.2030337976.2469272834.1039085029
  push.2920809398.4247331910.3148245799.620054778

  # push (2^11)G into stack
  push.1092243945.4177617868.2411532286.1464808813
  push.3312066550.1673939901.801066763.35873813
  push.3268773358.1186072370.3532693070.1754135012
  push.3799491819.2512492662.1561581297.1582858834
  push.4075424326.2861468264.2826966158.1674842800
  push.2610818279.3536713782.3912065715.3176669737

  # push (2^10)G into stack
  push.3053614628.223221158.4248989966.3480032262
  push.1571409508.3157339099.2485825496.1088857644
  push.2186442817.2178970503.2795624768.536421003
  push.447109814.1113377320.2767739398.2329310267
  push.2085994872.3160934912.2377651848.3919221800
  push.1427940723.7428921.1799368815.1571365520

  # push (2^9)G into stack
  push.3366549089.3619273576.2503475385.2238764922
  push.1237597377.1596640373.1776096883.628236075
  push.3569717.73386979.61235791.1396660245
  push.163567449.2607846704.3022796594.258440691
  push.1757200845.1579712529.3709155749.2490525753
  push.1271163719.83748696.1243934934.1725045020

  # push (2^8)G into stack
  push.57736146.2003662631.1532849746.541811467
  push.1019743195.3715983474.2560515167.3916021123
  push.1682858830.972953161.3109216878.2729081681
  push.1416992387.4248334506.2282654796.2958880515
  push.3463148253.356534422.2789290949.2123776697
  push.3651363183.836005144.3738400743.1202071911

  # push (2^7)G into stack
  push.2281031812.2248683113.1719068146.1024688983
  push.1975931675.1402488620.1339206136.2915828072
  push.2523154591.3118632178.936853110.1450840467
  push.1582281044.3267081159.106787623.2219015849
  push.633324806.2889210420.2971080174.4043757103
  push.3457405453.2387867469.2030555195.2314634766

  # push (2^6)G into stack
  push.381366728.4201301544.1849045455.3628236831
  push.970167946.40178237.1094968387.73287484
  push.3313277609.3625027388.2823865272.1607317395
  push.2452202656.1756523026.2650272126.3072086044
  push.4256731487.1901518509.4257856434.1704010953
  push.1026205514.557988677.1811735612.2526085733

  # push (2^5)G into stack
  push.3904370366.3487403656.3148714344.2420508884
  push.3573223072.3532032629.752551711.4091923949
  push.1099166461.2723866852.45181322.3558355291
  push.3911776812.4104022181.1400047881.2096740742
  push.3275764810.1859615953.1889484915.3920395556
  push.394522011.3501175395.1444831051.2712217010

  # push (2^4)G into stack
  push.3510650449.435018679.1039046904.1998515401
  push.1979715416.533757142.870983663.3321979243
  push.2230544006.4199600988.2877849544.2612568121
  push.702108359.3709866115.197069253.2527134796
  push.2081094477.3806951506.3254560673.721367143
  push.1231228381.1813340316.821340817.722512669

  # push (2^3)G into stack
  push.1658585184.2503743746.3205251131.4072748768
  push.2637562955.3679743535.2221345410.2840325697
  push.2749723167.857329376.1744556541.2858939227
  push.3779299846.3281205734.1040561013.2394388049
  push.3848741185.1749606857.2031190394.2257649329
  push.2068125131.1459464947.408359304.1594726639

  # push (2^2)G into stack
  push.1352383970.2724730208.2099681297.2989814637
  push.247196370.264991192.1311059568.2063719771
  push.581575810.1361063577.1272615727.723804695
  push.4073438323.828812798.281675353.2210016624
  push.2832828146.2614124149.2170633936.2236521962
  push.2879351502.263705507.995471108.1088921762

  # push (2^1)G into stack
  push.579919648.1848170264.3884180958.2687252166
  push.2688095969.1673463056.4082826636.2545792257
  push.1440660280.524996660.3425160008.2758035882
  push.2826781693.3043178571.483526712.3875396767
  push.617223735.3276311816.1644336685.4191201175
  push.3437933890.2072183026.4256012599.474728642

  # push (2^0)G into stack
  push.0.0.0.0
  push.0.0.1.977
  push.3477046559.3567616726.1891022234.2887369014
  push.2382126429.522045005.2975770322.3554388962
  push.2575427139.3909656392.2543798464.872223388
  push.589179219.700212955.3610652250.1216225431

  repeat.2
    repeat.4
      repeat.32
        push.0.0.0.0
        loc_loadw.18
        dup
        push.1
        u32checked_and
        movdn.4
        u32unchecked_shr.1
        loc_storew.18
        dropw       

        if.true
          loc_storew.12
          dropw       
          loc_storew.13
          dropw       
          loc_storew.14
          dropw       
          loc_storew.15
          dropw             
          loc_storew.16
          dropw       
          loc_storew.17
          dropw       

          locaddr.11
          locaddr.10
          locaddr.9
          locaddr.8
          locaddr.7
          locaddr.6

          locaddr.17
          locaddr.16
          locaddr.15
          locaddr.14
          locaddr.13
          locaddr.12

          locaddr.5
          locaddr.4
          locaddr.3
          locaddr.2
          locaddr.1
          locaddr.0

          exec.point_addition

          drop
          drop

          loc_loadw.6
          loc_storew.0
          loc_loadw.7
          loc_storew.1

          loc_loadw.8
          loc_storew.2
          loc_loadw.9
          loc_storew.3

          loc_loadw.10
          loc_storew.4
          loc_loadw.11
          loc_storew.5

          dropw
        else
          repeat.6
            dropw
          end
        end
      end

      push.0.0.0.0
      loc_loadw.18
      movdn.3
      loc_storew.18
      dropw       
    end

    push.0.0.0.0
    loc_loadw.19
    loc_storew.18
    dropw       
  end

  dup
  push.0.0.0.0
  loc_loadw.0
  movup.4
  mem_storew
  dropw              # write x[0..4] to memory

  dup.1
  push.0.0.0.0
  loc_loadw.1
  movup.4
  mem_storew
  dropw              # write x[4..8] to memory

  dup.2
  push.0.0.0.0
  loc_loadw.2
  movup.4
  mem_storew
  dropw              # write y[0..4] to memory

  dup.3
  push.0.0.0.0
  loc_loadw.3
  movup.4
  mem_storew
  dropw              # write y[4..8] to memory

  dup.4
  push.0.0.0.0
  loc_loadw.4
  movup.4
  mem_storew
  dropw              # write z[0..4] to memory

  dup.5
  push.0.0.0.0
  loc_loadw.5
  movup.4
  mem_storew
  dropw              # write z[4..8] to memory
end
"),
// ----- std::math::u256 --------------------------------------------------------------------------
("std::math::u256", "export.add_unsafe
    swapw.3
    movup.3
    movup.7
    u32overflowing_add
    movup.4
    movup.7
    u32overflowing_add3
    movup.4
    movup.6
    u32overflowing_add3
    movup.4
    movup.5
    u32overflowing_add3
    movdn.12
    swapw.2
    movup.12
    movup.4
    movup.8
    u32overflowing_add3
    movup.4
    movup.7
    u32overflowing_add3
    movup.4
    movup.6
    u32overflowing_add3
    movup.4
    movup.5
    u32overflowing_add3
    drop
end

export.sub_unsafe
    swapw.3
    movup.3
    movup.7
    u32overflowing_sub
    movup.7
    u32overflowing_add
    movup.5
    movup.2
    u32overflowing_sub
    movup.2
    add
    movup.6
    u32overflowing_add
    movup.5
    movup.2
    u32overflowing_sub
    movup.2
    add
    movup.5
    u32overflowing_add
    movup.5
    movup.2
    u32overflowing_sub
    movup.2
    add
    movdn.12
    swapw.2
    movup.12
    movup.4
    u32overflowing_add
    movup.8
    movup.2
    u32overflowing_sub
    movup.2
    add
    movup.4
    u32overflowing_add
    movup.7
    movup.2
    u32overflowing_sub
    movup.2
    add
    movup.4
    u32overflowing_add
    movup.6
    movup.2
    u32overflowing_sub
    movup.2
    add
    movup.5
    movup.5
    movup.2
    u32overflowing_add
    drop
    u32overflowing_sub
    drop
end

export.and
    swapw.3
    movup.3
    movup.7
    u32checked_and
    movup.3
    movup.6
    u32checked_and
    movup.3
    movup.5
    u32checked_and
    movup.3
    movup.4
    u32checked_and
    swapw.2
    movup.3
    movup.7
    u32checked_and
    movup.3
    movup.6
    u32checked_and
    movup.3
    movup.5
    u32checked_and
    movup.3
    movup.4
    u32checked_and
end

export.or
    swapw.3
    movup.3
    movup.7
    u32checked_or
    movup.3
    movup.6
    u32checked_or
    movup.3
    movup.5
    u32checked_or
    movup.3
    movup.4
    u32checked_or
    swapw.2
    movup.3
    movup.7
    u32checked_or
    movup.3
    movup.6
    u32checked_or
    movup.3
    movup.5
    u32checked_or
    movup.3
    movup.4
    u32checked_or
end

export.xor
    swapw.3
    movup.3
    movup.7
    u32checked_xor
    movup.3
    movup.6
    u32checked_xor
    movup.3
    movup.5
    u32checked_xor
    movup.3
    movup.4
    u32checked_xor
    swapw.2
    movup.3
    movup.7
    u32checked_xor
    movup.3
    movup.6
    u32checked_xor
    movup.3
    movup.5
    u32checked_xor
    movup.3
    movup.4
    u32checked_xor
end

export.iszero_unsafe
    eq.0
    repeat.7
        swap
        eq.0
        and
    end
end

export.eq_unsafe
    swapw.3
    eqw
    movdn.8
    dropw
    dropw
    movdn.8
    eqw
    movdn.8
    dropw
    dropw
    and
end

# ===== MULTIPLICATION ============================================================================

proc.mulstep
    movdn.2
    u32overflowing_madd
    movdn.2
    u32overflowing_add
    movup.2
    add
end

proc.mulstep4
    movup.12
    dup.1
    movup.10
    push.0 # start k at 0
    exec.mulstep
    swap
    movdn.9
    dup.1
    movup.9
    movup.13
    swap.3
    exec.mulstep
    swap
    movdn.8
    dup.1
    movup.8
    movup.12
    swap.3
    exec.mulstep
    swap
    movdn.7
    dup.1
    movup.7
    movup.11
    swap.3
    exec.mulstep
    swap
    movdn.6
end

# Performs addition of two unsigned 256 bit integers discarding the overflow.
# The input values are assumed to be represented using 32 bit limbs, but this is not checked.
# Stack transition looks as follows:
# [b7, b6, b5, b4, b3, b2, b1, b0, a7, a6, a5, a4, a3, a2, a1, a0, ...] -> [c7, c6, c5, c4, c3, c2, c1, c0, ...]
# where c = (a * b) % 2^256, and a0, b0, and c0 are least significant 32-bit limbs of a, b, and c respectively.
export.mul_unsafe.6
    # Memory storing setup
    loc_storew.0
    dropw
    # b[5-8] at 0
    loc_storew.1
    # b[0-4] at 1
    push.0 dropw
    # b[0] at top of stack, followed by a[0-7]
    movdn.8
    loc_storew.2
    # a[0-4] at 2
    swapw
    loc_storew.3
    # a[5-8] at 3
    padw
    loc_storew.4
    loc_storew.5
    # p at 4 and 5

    # b[0]
    dropw
    swapw
    push.0.0.0.0
    loc_loadw.4
    movdnw.2
    movup.12

    exec.mulstep4

    movdn.9
    movdn.9
    swapw
    loc_storew.4
    dropw
    push.0.0.0.0
    loc_loadw.5
    swapw
    movup.9
    movup.9

    dup.1
    movup.6
    movup.10
    swap.3
    exec.mulstep
    swap
    movdn.5
    dup.1
    movup.5
    movup.9
    swap.3
    exec.mulstep
    swap
    movdn.4
    dup.1
    movup.4
    movup.8
    swap.3
    exec.mulstep
    swap
    movdn.3
    swap
    movup.2
    movup.6
    swap.3
    exec.mulstep

    drop
    loc_storew.5
    dropw

    # b[1]
    push.0.0.0.0
    loc_loadw.4
    push.0.0.0.0
    loc_loadw.5
    movup.7
    dropw
    push.0.0.0.0
    loc_loadw.3 push.0.0.0.0
    loc_loadw.2 # load the xs
    push.0.0.0.0
    loc_loadw.1
    movup.2
    movdn.3
    push.0 dropw # only need b[1]

    exec.mulstep4

    movdn.9
    movdn.9
    swapw
    movdn.3
    push.0.0.0.0
    loc_loadw.4
    push.0 dropw # only need p[0]
    movdn.3
    # save p[0-3] to memory, not needed any more
    loc_storew.4
    dropw

    push.0.0.0.0
    loc_loadw.5
    movup.3
    drop
    swapw
    movup.9
    movup.9

    dup.1
    movup.6
    movup.9
    swap.3
    exec.mulstep
    swap
    movdn.7
    dup.1
    movup.5
    movup.7
    swap.3
    exec.mulstep
    swap
    movdn.5
    swap
    movup.3
    movup.4
    swap.3
    exec.mulstep

    drop
    swap
    drop
    loc_storew.5
    dropw

    # b[2]
    push.0.0.0.0
    loc_loadw.4
    push.0.0.0.0
    loc_loadw.5
    movup.7
    movup.7
    dropw
    push.0.0.0.0
    loc_loadw.3 push.0.0.0.0
    loc_loadw.2 # load the xs
    push.0.0.0.0
    loc_loadw.1
    swap
    movdn.3
    push.0 dropw # only need b[1]

    exec.mulstep4

    movdn.9
    movdn.9
    swapw
    movdn.3
    movdn.3
    push.0.0.0.0
    loc_loadw.4
    drop drop
    movdn.3
    movdn.3
    loc_storew.4
    dropw

    push.0.0.0.0
    loc_loadw.5
    movup.3
    movup.3
    drop
    drop
    swapw
    movup.9
    movup.9

    dup.1
    movup.6
    movup.8
    swap.3
    exec.mulstep
    swap
    movdn.6
    dup.1
    movup.5
    movup.6
    swap.3
    exec.mulstep
    swap
    swap drop
    movdn.3
    drop drop drop
    loc_storew.5
    dropw

    # b[3]
    push.0.0.0.0
    loc_loadw.4
    push.0.0.0.0
    loc_loadw.5

    movup.7 movup.7 movup.7
    dropw
    push.0.0.0.0
    loc_loadw.3 push.0.0.0.0
    loc_loadw.2

    push.0.0.0.0
    loc_loadw.1
    movdn.3
    push.0 dropw

    exec.mulstep4

    movdn.9
    movdn.9

    swapw
    movup.3
    push.0.0.0.0
    loc_loadw.4
    drop
    movup.3

    loc_storew.4
    dropw
    push.0.0.0.0
    loc_loadw.5
    movdn.3
    push.0 dropw
    swapw
    movup.9
    movup.9

    swap
    movup.5
    movup.6
    swap.3
    exec.mulstep

    drop
    movdn.3
    push.0 dropw

    # b[4]
    push.0.0.0.0
    loc_loadw.3 push.0.0.0.0
    loc_loadw.2 # load the xs
    # OPTIM: don't need a[4-7], but can't use mulstep4 if we don't load

    push.0.0.0.0
    loc_loadw.0
    push.0 dropw # b[4]

    exec.mulstep4
    dropw drop drop # OPTIM: don't need a[4-7], but can't use mulstep4 if we don't load

    # b[5]
    push.0.0.0.0
    loc_loadw.3
    push.0.0.0.0
    loc_loadw.0
    movup.2 movdn.3
    push.0 dropw
    movup.7
    dup.1
    movup.6
    push.0
    exec.mulstep
    swap
    movdn.7
    movup.4
    dup.2
    movup.7
    swap.3
    exec.mulstep
    swap
    movdn.5
    swap
    movup.3
    movup.4
    swap.3
    exec.mulstep
    drop
    swap
    drop

    # b[6]
    push.0.0.0.0
    loc_loadw.3
    push.0.0.0.0
    loc_loadw.0
    swap
    movdn.3
    push.0 dropw
    movup.6
    dup.1
    movup.6
    push.0
    exec.mulstep
    swap
    movdn.6
    swap
    movup.4
    movup.5
    swap.3
    exec.mulstep
    drop
    movdn.2
    drop drop

    # b[7]
    push.0.0.0.0
    loc_loadw.3
    push.0.0.0.0
    loc_loadw.0

    movdn.3 push.0 dropw
    movup.4
    movup.5
    movdn.2
    push.0
    exec.mulstep
    drop
    movdn.3
    drop drop drop

    push.0.0.0.0
    loc_loadw.4
    swapw
end"),
// ----- std::math::u64 ---------------------------------------------------------------------------
("std::math::u64", "# ===== HELPER FUNCTIONS ==========================================================================

# Asserts that both values at the top of the stack are u64 values.
# The input values are assumed to be represented using 32 bit limbs, fails if they are not.
proc.u32assert4
    u32assert.2
    movup.3
    movup.3
    u32assert.2
    movup.3
    movup.3
end

# ===== ADDITION ==================================================================================

# Performs addition of two unsigned 64 bit integers preserving the overflow.
# The input values are assumed to be represented using 32 bit limbs, but this is not checked.
# Stack transition looks as follows:
# [b_hi, b_lo, a_hi, a_lo, ...] -> [overflowing_flag, c_hi, c_lo, ...], where c = (a + b) % 2^64
export.overflowing_add
    swap
    movup.3
    u32overflowing_add
    movup.3
    movup.3
    u32overflowing_add3
end

# Performs addition of two unsigned 64 bit integers discarding the overflow.
# The input values are assumed to be represented using 32 bit limbs, but this is not checked.
# Stack transition looks as follows:
# [b_hi, b_lo, a_hi, a_lo, ...] -> [c_hi, c_lo, ...], where c = (a + b) % 2^64
export.wrapping_add
    exec.overflowing_add
    drop
end

# Performs addition of two unsigned 64 bit integers, fails when overflowing.
# The input values are assumed to be represented using 32 bit limbs, fails if they are not.
# Stack transition looks as follows:
# [b_hi, b_lo, a_hi, a_lo, ...] -> [c_hi, c_lo, ...], where c = (a + b) % 2^64
export.checked_add
    swap
    movup.3
    u32assert.2
    u32overflowing_add
    movup.3
    movup.3
    u32assert.2
    u32overflowing_add3
    eq.0
    assert
end

# ===== SUBTRACTION ===============================================================================

# Performs subtraction of two unsigned 64 bit integers discarding the overflow.
# The input values are assumed to be represented using 32 bit limbs, but this is not checked.
# Stack transition looks as follows:
# [b_hi, b_lo, a_hi, a_lo, ...] -> [c_hi, c_lo, ...], where c = (a - b) % 2^64
export.wrapping_sub
    movup.3
    movup.2
    u32overflowing_sub
    movup.3
    movup.3
    u32overflowing_sub
    drop
    swap
    u32overflowing_sub
    drop
end

# Performs subtraction of two unsigned 64 bit integers, fails when underflowing.
# The input values are assumed to be represented using 32 bit limbs, fails if they are not.
# Stack transition looks as follows:
# [b_hi, b_lo, a_hi, a_lo, ...] -> [c_hi, c_lo, ...], where c = (a - b) % 2^64
export.checked_sub
    movup.3
    movup.2
    u32assert.2
    u32overflowing_sub
    movup.3
    movup.3
    u32assert.2
    u32overflowing_sub
    eq.0
    assert
    swap
    u32overflowing_sub
    eq.0
    assert
end

# Performs subtraction of two unsigned 64 bit integers preserving the overflow.
# The input values are assumed to be represented using 32 bit limbs, but this is not checked.
# Stack transition looks as follows:
# [b_hi, b_lo, a_hi, a_lo, ...] -> [underflowing_flag, c_hi, c_lo, ...], where c = (a - b) % 2^64
export.overflowing_sub
    movup.3
    movup.2
    u32overflowing_sub
    movup.3
    movup.3
    u32overflowing_sub
    swap
    movup.2
    u32overflowing_sub
    movup.2
    or
end

# ===== MULTIPLICATION ============================================================================

# Performs multiplication of two unsigned 64 bit integers discarding the overflow.
# The input values are assumed to be represented using 32 bit limbs, but this is not checked.
# Stack transition looks as follows:
# [b_hi, b_lo, a_hi, a_lo, ...] -> [c_hi, c_lo, ...], where c = (a * b) % 2^64
export.wrapping_mul
    dup.3
    dup.2
    u32overflowing_mul
    movup.4
    movup.4
    u32overflowing_madd
    drop
    movup.3
    movup.3
    u32overflowing_madd
    drop
end

# Performs multiplication of two unsigned 64 bit integers preserving the overflow.
# The input values are assumed to be represented using 32 bit limbs, but this is not checked.
# Stack transition looks as follows:
# [b_hi, b_lo, a_hi, a_lo, ...] -> [c_hi, c_mid_hi, c_mid_lo, c_lo, ...], where c = (a * b) % 2^64
# This takes 18 cycles.
export.overflowing_mul
    dup.3
    dup.2
    u32overflowing_mul
    dup.4
    movup.4
    u32overflowing_madd
    swap
    movup.5
    dup.4
    u32overflowing_madd
    movup.5
    movup.5
    u32overflowing_madd
    movup.3
    movup.2
    u32overflowing_add
    movup.2
    add
end

# Performs multiplication of two unsigned 64 bit integers, fails when overflowing.
# The input values are assumed to be represented using 32 bit limbs, fails if they are not.
# Stack transition looks as follows:
# [b_hi, b_lo, a_hi, a_lo, ...] -> [c_hi, c_lo, ...], where c = (a * b) % 2^64
export.checked_mul
    dup.3
    dup.2
    u32assert.2         # make sure lower limbs of operands are 32-bit
    u32overflowing_mul
    dup.4
    movup.4
    u32overflowing_madd
    swap
    movup.5
    dup.4
    u32overflowing_madd
    movup.5
    movup.5
    u32assert.2         # make sure higher limbs of operands are 32-bit
    u32overflowing_madd
    movup.3
    movup.2
    u32overflowing_add
    add
    add
    eq.0
    assert
end

# ===== COMPARISONS ===============================================================================

# Performs less-than comparison of two unsigned 64 bit integers.
# The input values are assumed to be represented using 32 bit limbs, but this is not checked.
# Stack transition looks as follows:
# [b_hi, b_lo, a_hi, a_lo, ...] -> [c, ...], where c = 1 when a < b, and 0 otherwise.
export.unchecked_lt
    movup.3
    movup.2
    u32overflowing_sub
    movdn.3
    drop
    u32overflowing_sub
    swap
    eq.0
    movup.2
    and
    or
end

# Performs less-than comparison of two unsigned 64 bit integers.
# The input values are assumed to be represented using 32 bit limbs, fails if they are not.
# Stack transition looks as follows:
# [b_hi, b_lo, a_hi, a_lo, ...] -> [c, ...], where c = 1 when a < b, and 0 otherwise.
export.checked_lt
    movup.3
    movup.2
    u32assert.2
    u32overflowing_sub
    movdn.3
    drop
    u32assert.2
    u32overflowing_sub
    swap
    eq.0
    movup.2
    and
    or
end

# Performs greater-than comparison of two unsigned 64 bit integers.
# The input values are assumed to be represented using 32 bit limbs, but this is not checked.
# Stack transition looks as follows:
# [b_hi, b_lo, a_hi, a_lo, ...] -> [c, ...], where c = 1 when a > b, and 0 otherwise.
# This takes 11 cycles.
export.unchecked_gt
    movup.2
    u32overflowing_sub
    movup.2
    movup.3
    u32overflowing_sub
    swap
    drop
    movup.2
    eq.0
    and
    or
end

# Performs greater-than comparison of two unsigned 64 bit integers.
# The input values are assumed to be represented using 32 bit limbs, fails if they are not.
# Stack transition looks as follows:
# [b_hi, b_lo, a_hi, a_lo, ...] -> [c, ...], where c = 1 when a > b, and 0 otherwise.
export.checked_gt
    movup.2
    u32assert.2
    u32overflowing_sub
    movup.2
    movup.3
    u32assert.2
    u32overflowing_sub
    swap
    drop
    movup.2
    eq.0
    and
    or
end

# Performs less-than-or-equal comparison of two unsigned 64 bit integers.
# The input values are assumed to be represented using 32 bit limbs, but this is not checked.
# Stack transition looks as follows:
# [b_hi, b_lo, a_hi, a_lo, ...] -> [c, ...], where c = 1 when a <= b, and 0 otherwise.
export.unchecked_lte
    exec.unchecked_gt
    not
end

# Performs less-than-or-equal comparison of two unsigned 64 bit integers.
# The input values are assumed to be represented using 32 bit limbs, fails if they are not.
# Stack transition looks as follows:
# [b_hi, b_lo, a_hi, a_lo, ...] -> [c, ...], where c = 1 when a <= b, and 0 otherwise.
export.checked_lte
    exec.checked_gt
    not
end

# Performs greater-than-or-equal comparison of two unsigned 64 bit integers.
# The input values are assumed to be represented using 32 bit limbs, but this is not checked.
# Stack transition looks as follows:
# [b_hi, b_lo, a_hi, a_lo, ...] -> [c, ...], where c = 1 when a >= b, and 0 otherwise.
export.unchecked_gte
    exec.unchecked_lt
    not
end

# Performs greater-than-or-equal comparison of two unsigned 64 bit integers.
# The input values are assumed to be represented using 32 bit limbs, fails if they are not.
# Stack transition looks as follows:
# [b_hi, b_lo, a_hi, a_lo, ...] -> [c, ...], where c = 1 when a >= b, and 0 otherwise.
export.checked_gte
    exec.checked_lt
    not
end

# Performs equality comparison of two unsigned 64 bit integers.
# The input values are assumed to be represented using 32 bit limbs, but this is not checked.
# Stack transition looks as follows:
# [b_hi, b_lo, a_hi, a_lo, ...] -> [c, ...], where c = 1 when a == b, and 0 otherwise.
export.unchecked_eq
    movup.2
    u32checked_eq
    swap
    movup.2
    u32checked_eq
    and
end

# Performs equality comparison of two unsigned 64 bit integers.
# The input values are assumed to be represented using 32 bit limbs, fails if they are not.
# Stack transition looks as follows:
# [b_hi, b_lo, a_hi, a_lo, ...] -> [c, ...], where c = 1 when a == b, and 0 otherwise.
export.checked_eq
    movup.2
    u32checked_eq
    swap
    movup.2
    u32checked_eq
    and
end

# Performs inequality comparison of two unsigned 64 bit integers.
# The input values are assumed to be represented using 32 bit limbs, but this is not checked.
# Stack transition looks as follows:
# [b_hi, b_lo, a_hi, a_lo, ...] -> [c, ...], where c = 1 when a != b, and 0 otherwise.
export.unchecked_neq
    movup.2
    u32checked_neq
    swap
    movup.2
    u32checked_neq
    or
end

# Performs inequality comparison of two unsigned 64 bit integers.
# The input values are assumed to be represented using 32 bit limbs, fails if they are not.
# Stack transition looks as follows:
# [b_hi, b_lo, a_hi, a_lo, ...] -> [c, ...], where c = 1 when a == b, and 0 otherwise.
export.checked_neq
    exec.checked_eq
    not
end

# Performs comparison to zero of an unsigned 64 bit integer.
# The input value is assumed to be represented using 32 bit limbs, but this is not checked.
# Stack transition looks as follows:
# [a_hi, a_lo, ...] -> [c, ...], where c = 1 when a == 0, and 0 otherwise.
export.unchecked_eqz
    eq.0
    swap
    eq.0
    and
end

# Performs comparison to zero of an unsigned 64 bit integer.
# The input value is assumed to be represented using 32 bit limbs, fails if it is not.
# Stack transition looks as follows:
# [a_hi, a_lo, ...] -> [c, ...], where c = 1 when a == 0, and 0 otherwise.
export.checked_eqz
    u32assert.2
    eq.0
    swap
    eq.0
    and
end

# Compares two unsigned 64 bit integers and drop the larger one from the stack.
# The input values are assumed to be represented using 32 bit limbs, but this is not checked.
# Stack transition looks as follows:
# [b_hi, b_lo, a_hi, a_lo, ...] -> [c_hi, c_lo, ...], where c = a when a < b, and b otherwise.
export.unchecked_min
    dupw
    exec.unchecked_gt
    movup.4
    movup.3
    dup.2
    cdrop
    movdn.3
    cdrop
end

# Compares two unsigned 64 bit integers and drop the larger one from the stack.
# The input values are assumed to be represented using 32 bit limbs, fails if they are not.
# Stack transition looks as follows:
# [b_hi, b_lo, a_hi, a_lo, ...] -> [c_hi, c_lo, ...], where c = a when a < b, and b otherwise.
export.checked_min
    exec.u32assert4
    exec.unchecked_min
end

# Compares two unsigned 64 bit integers and drop the smaller one from the stack.
# The input values are assumed to be represented using 32 bit limbs, but this is not checked.
# Stack transition looks as follows:
# [b_hi, b_lo, a_hi, a_lo, ...] -> [c_hi, c_lo, ...], where c = a when a > b, and b otherwise.
export.unchecked_max
    dupw
    exec.unchecked_lt
    movup.4
    movup.3
    dup.2
    cdrop
    movdn.3
    cdrop
end

# Compares two unsigned 64 bit integers and drop the smaller one from the stack.
# The input values are assumed to be represented using 32 bit limbs, fails if they are not.
# Stack transition looks as follows:
# [b_hi, b_lo, a_hi, a_lo, ...] -> [c_hi, c_lo, ...], where c = a when a > b, and b otherwise.
export.checked_max
    exec.u32assert4
    exec.unchecked_max
end


# ===== DIVISION ==================================================================================

# Performs division of two unsigned 64 bit integers discarding the remainder.
# The input values are assumed to be represented using 32 bit limbs, but this is not checked.
# Stack transition looks as follows:
# [b_hi, b_lo, a_hi, a_lo, ...] -> [c_hi, c_lo, ...], where c = a // b
export.unchecked_div
    adv.u64div          # inject the quotient and the remainder into the advice tape

    adv_push.2          # read the quotient from the advice tape and make sure it consists of
    u32assert.2         # 32-bit limbs

    dup.3               # multiply quotient by the divisor and make sure the resulting value
    dup.2               # fits into 2 32-bit limbs
    u32overflowing_mul
    dup.4
    dup.4
    u32overflowing_madd
    eq.0
    assert
    dup.5
    dup.3
    u32overflowing_madd
    eq.0
    assert
    dup.4
    dup.3
    mul
    eq.0
    assert

    adv_push.2          # read the remainder from the advice tape and make sure it consists of
    u32assert.2         # 32-bit limbs

    movup.7             # make sure the divisor is greater than the remainder. this also consumes
    movup.7             # the divisor
    dup.3
    dup.3
    exec.unchecked_gt
    assert

    swap                # add remainder to the previous result; this also consumes the remainder
    movup.3
    u32overflowing_add
    movup.3
    movup.3
    u32overflowing_add3
    eq.0
    assert

    movup.4             # make sure the result we got is equal to the dividend
    assert_eq
    movup.3
    assert_eq           # quotient remains on the stack
end

# Performs division of two unsigned 64 bit integers discarding the remainder.
# The input values are assumed to be represented using 32 bit limbs, fails if they are not.
# Stack transition looks as follows:
# [b_hi, b_lo, a_hi, a_lo, ...] -> [c_hi, c_lo, ...], where c = a // b
export.checked_div
    exec.u32assert4
    exec.unchecked_div
end

# ===== MODULO OPERATION ==========================================================================

# Performs modulo operation of two unsigned 64 bit integers.
# The input values are assumed to be represented using 32 bit limbs, but this is not checked.
# Stack transition looks as follows:
# [b_hi, b_lo, a_hi, a_lo, ...] -> [c_hi, c_lo, ...], where c = a % b
export.unchecked_mod
    adv.u64div          # inject the quotient and the remainder into the advice tape

    adv_push.2          # read the quotient from the advice tape and make sure it consists of
    u32assert.2         # 32-bit limbs

    dup.3               # multiply quotient by the divisor and make sure the resulting value
    dup.2               # fits into 2 32-bit limbs
    u32overflowing_mul
    dup.4
    movup.4
    u32overflowing_madd
    eq.0
    assert
    dup.4
    dup.3
    u32overflowing_madd
    eq.0
    assert
    dup.3
    movup.3
    mul
    eq.0
    assert

    adv_push.2          # read the remainder from the advice tape and make sure it consists of
    u32assert.2         # 32-bit limbs

    movup.5             # make sure the divisor is greater than the remainder. this also consumes
    movup.5             # the divisor
    dup.3
    dup.3
    exec.unchecked_gt
    assert

    dup.1               # add remainder to the previous result
    movup.4
    u32overflowing_add
    movup.4
    dup.3
    u32overflowing_add3
    eq.0
    assert

    movup.4             # make sure the result we got is equal to the dividend
    assert_eq
    movup.3
    assert_eq           # remainder remains on the stack
end

# Performs modulo operation of two unsigned 64 bit integers.
# The input values are assumed to be represented using 32 bit limbs, fails if they are not.
# Stack transition looks as follows:
# [b_hi, b_lo, a_hi, a_lo, ...] -> [c_hi, c_lo, ...], where c = a % b
export.checked_mod
    exec.u32assert4
    exec.unchecked_mod
end

# ===== DIVMOD OPERATION ==========================================================================

# Performs divmod operation of two unsigned 64 bit integers.
# The input values are assumed to be represented using 32 bit limbs, but this is not checked.
# Stack transition looks as follows:
# [b_hi, b_lo, a_hi, a_lo, ...] -> [r_hi, r_lo, q_hi, q_lo ...], where r = a % b, q = a / b
export.unchecked_divmod
    adv.u64div          # inject the quotient and the remainder into the advice tape

    adv_push.2          # read the quotient from the advice tape and make sure it consists of
    u32assert.2         # 32-bit limbs

    dup.3               # multiply quotient by the divisor and make sure the resulting value
    dup.2               # fits into 2 32-bit limbs
    u32overflowing_mul
    dup.4
    dup.4
    u32overflowing_madd
    eq.0
    assert
    dup.5
    dup.3
    u32overflowing_madd
    eq.0
    assert
    dup.4
    dup.3
    mul
    eq.0
    assert

    adv_push.2          # read the remainder from the advice tape and make sure it consists of
    u32assert.2         # 32-bit limbs

    movup.7             # make sure the divisor is greater than the remainder. this also consumes
    movup.7             # the divisor
    dup.3
    dup.3
    exec.unchecked_gt
    assert

    dup.1               # add remainder to the previous result
    movup.4
    u32overflowing_add
    movup.4
    dup.3
    u32overflowing_add3
    eq.0
    assert

    movup.6             # make sure the result we got is equal to the dividend
    assert_eq
    movup.5
    assert_eq           # remainder remains on the stack
end

# Performs divmod operation of two unsigned 64 bit integers.
# The input values are assumed to be represented using 32 bit limbs, fails if they are not.
# Stack transition looks as follows:
# [b_hi, b_lo, a_hi, a_lo, ...] -> [r_hi, r_lo, q_hi, q_lo ...], where r = a % b, q = a / b
export.checked_divmod
    exec.u32assert4
    exec.unchecked_divmod
end

# ===== BITWISE OPERATIONS ========================================================================

# Performs bitwise AND of two unsigned 64-bit integers.
# The input values are assumed to be represented using 32 bit limbs, but this is not checked.
# Stack transition looks as follows:
# [b_hi, b_lo, a_hi, a_lo, ...] -> [c_hi, c_lo, ...], where c = a AND b.
export.checked_and
    swap
    movup.3
    u32checked_and
    swap
    movup.2
    u32checked_and
end

# Performs bitwise OR of two unsigned 64 bit integers.
# The input values are assumed to be represented using 32 bit limbs, fails if they are not.
# Stack transition looks as follows:
# [b_hi, b_lo, a_hi, a_lo, ...] -> [c_hi, c_lo, ...], where c = a OR b.
export.checked_or
    swap
    movup.3
    u32checked_or
    swap
    movup.2
    u32checked_or
end

# Performs bitwise XOR of two unsigned 64 bit integers.
# The input values are assumed to be represented using 32 bit limbs, fails if they are not.
# Stack transition looks as follows:
# [b_hi, b_lo, a_hi, a_lo, ...] -> [c_hi, c_lo, ...], where c = a XOR b.
export.checked_xor
    swap
    movup.3
    u32checked_xor
    swap
    movup.2
    u32checked_xor
end

# Performs left shift of one unsigned 64-bit integer using the pow2 operation.
# The input value to be shifted is assumed to be represented using 32 bit limbs.
# The shift value should be in the range [0, 64), otherwise it will result in an
# error.
# Stack transition looks as follows:
# [b, a_hi, a_lo, ...] -> [c_hi, c_lo, ...], where c = a << b mod 2^64.
# This takes 28 cycles.
export.unchecked_shl
    pow2
    u32split
    exec.wrapping_mul
end


# Performs right shift of one unsigned 64-bit integer using the pow2 operation.
# The input value to be shifted is assumed to be represented using 32 bit limbs.
# The shift value should be in the range [0, 64), otherwise it will result in an
# error.
# Stack transition looks as follows:
# [b, a_hi, a_lo, ...] -> [c_hi, c_lo, ...], where c = a >> b.
# This takes 44 cycles.
export.unchecked_shr
    pow2
    u32split

    dup.1
    add
    movup.2
    swap
    u32unchecked_divmod
    movup.3
    movup.3
    dup
    eq.0
    u32overflowing_sub
    not
    movdn.4
    dup
    movdn.4
    u32unchecked_divmod
    drop
    push.4294967296
    dup.5
    mul
    movup.4
    div
    movup.2
    mul
    add
    movup.2
    cswap
end

# Performs left shift of one unsigned 64-bit integer preserving the overflow and
# using the pow2 operation.
# The input value to be shifted is assumed to be represented using 32 bit limbs.
# The shift value should be in the range [0, 64), otherwise it will result in an
# error.
# Stack transition looks as follows:
# [b, a_hi, a_lo, ...] -> [d_hi, d_lo, c_hi, c_lo, ...], where (d,c) = a << b,
# which d contains the bits shifted out.
# This takes 35 cycles.
export.overflowing_shl
    pow2
    u32split
    exec.overflowing_mul
end

# Performs right shift of one unsigned 64-bit integer preserving the overflow and
# using the pow2 operation.
# The input value to be shifted is assumed to be represented using 32 bit limbs.
# The shift value should be in the range [0, 64), otherwise it will result in an
# error.
# Stack transition looks as follows:
# [b, a_hi, a_lo, ...] -> [d_hi, d_lo, c_hi, c_lo, ...], where c = a >> b, d = a << (64 - b).
# This takes 94 cycles.
export.overflowing_shr
    push.64             # (64 - b)
    dup.1
    sub

    dup.3               # dup [b, a_hi, a_lo]
    dup.3
    dup.3
    exec.unchecked_shr  # c = a >> b

    movdn.5             # move result [c_hi, c_lo] to be in the format [d_hi, d_lo, c_hi, c_lo, ...]
    movdn.5

    padw                # padding positions 0, 1, 2, 3 and 4 to be able to use cdropw
    push.0

    movup.6             # bring and b
    eq.0
    cdropw              # if b is 0, swap the positions 0, 1, 2 and 3 with 0, (64 - b), a_hi, a_lo
                        # regardless of this condition, drop 0, 1, 2 and 3
    drop                # drop the last added 0 or dup b to keep the format [b, a_hi, a_lo, ....]

    exec.unchecked_shl  # d = a << (64 - b)
end

# Performs left rotation of one unsigned 64-bit integer using the pow2 operation.
# The input value to be shifted is assumed to be represented using 32 bit limbs.
# The shift value should be in the range [0, 64), otherwise it will result in an
# error.
# Stack transition looks as follows:
# [b, a_hi, a_lo, ...] -> [c_hi, c_lo, ...], where c = a << b mod 2^64.
# This takes 35 cycles.
export.unchecked_rotl
    push.31
    dup.1
    u32overflowing_sub
    swap
    drop
    movdn.3

    # Shift the low limb.
    push.31
    u32checked_and
    pow2
    dup
    movup.3
    u32overflowing_mul

    # Shift the high limb.
    movup.3
    movup.3
    u32overflowing_madd

    # Carry the overflow shift to the low bits.
    movup.2
    add
    swap

    # Conditionally select the limb order based on whether it's shifting by > 31 or not.
    movup.2
    cswap
end

# Performs right rotation of one unsigned 64-bit integer using the pow2 operation.
# The input value to be shifted is assumed to be represented using 32 bit limbs.
# The shift value should be in the range [0, 64), otherwise it will result in an
# error.
# Stack transition looks as follows:
# [b, a_hi, a_lo, ...] -> [c_hi, c_lo, ...], where c = a << b mod 2^64.
# This takes 40 cycles.
export.unchecked_rotr
    push.31
    dup.1
    u32overflowing_sub
    swap
    drop
    movdn.3

    # Shift the low limb left by 32-b.
    push.31
    u32checked_and
    push.32
    swap
    u32overflowing_sub
    drop
    pow2
    dup
    movup.3
    u32overflowing_mul

    # Shift the high limb left by 32-b.
    movup.3
    movup.3
    u32overflowing_madd

    # Carry the overflow shift to the low bits.
    movup.2
    add
    swap

    # Conditionally select the limb order based on whether it's shifting by > 31 or not.
    movup.2
    not
    cswap
end
"),
// ----- std::sys ---------------------------------------------------------------------------------
("std::sys", "# Removes elements deep in the stack until the depth of the stack is exactly 16. The elements
# are removed in such a way that the top 16 elements of the stack remain unchanged. If the stack
# would otherwise contain more than 16 elements at the end of execution, then adding a call to this 
# function at the end will reduce the size of the public inputs that are shared with the verifier.
# Input: Stack with 16 or more elements.
# Output: Stack with only the original top 16 elements.
export.truncate_stack.4
    loc_storew.0
    dropw
    loc_storew.1
    dropw
    loc_storew.2
    dropw
    loc_storew.3
    dropw
    sdepth
    neq.16
    while.true
        dropw
        sdepth
        neq.16
    end
    loc_loadw.3
    swapw.3
    loc_loadw.2
    swapw.2
    loc_loadw.1
    swapw.1
    loc_loadw.0
end
"),
];<|MERGE_RESOLUTION|>--- conflicted
+++ resolved
@@ -4,8 +4,7 @@
 ///
 /// Entries in the array are tuples containing module namespace and module source code.
 #[rustfmt::skip]
-pub const MODULES: [(&str, &str); 10] = [
-<<<<<<< HEAD
+pub const MODULES: [(&str, &str); 11] = [
 // ----- std::crypto::dsa::falcon -----------------------------------------------------------------
 ("std::crypto::dsa::falcon", "use.std::math::poly512
 
@@ -110,12 +109,12 @@
 
     repeat.128
         dup.4
-        loadw.mem
+        mem_loadw
 
         exec.normalize_word
 
         dup.5
-        storew.mem
+        mem_storew
 
         movup.5
         add.1
@@ -195,7 +194,7 @@
 
     repeat.128
         dup.5
-        loadw.mem
+        mem_loadw
 
         exec.squared_norm_word
         add
@@ -243,38 +242,39 @@
 #
 # Note, none of these input memory addresses ( 512 of them ) are mutated during execution of verification routine.
 export.verify.257
-    push.env.locaddr.127
+    locaddr.0
     movdn.2
     exec.poly512::mul_zq
 
-    push.env.locaddr.255
-    push.env.locaddr.127
+    locaddr.128
+    locaddr.0
     exec.poly512::neg_zq
 
-    push.env.locaddr.127
-    swap
-    push.env.locaddr.255
+    locaddr.0
+    swap
+    locaddr.128
     exec.poly512::add_zq
 
-    push.env.locaddr.255
-    push.env.locaddr.127
+    locaddr.128
+    locaddr.0
     exec.normalize_poly512
 
     # compute squared norm of s0
 
-    push.env.locaddr.255
+    locaddr.128
     exec.squared_norm_poly512
 
-    push.env.locaddr.256
-    pop.mem
+    locaddr.256
+    mem_store
+    drop
 
     # compute squared norm of s1 ( where s1 is provided as polynomial
     # with coefficients represented using absolute value i.e. signs are ignored )
 
     exec.squared_norm_poly512
 
-    push.env.locaddr.256
-    push.mem
+    locaddr.256
+    mem_load
     add
 
     # check that norm of the signature is small enough
@@ -284,8 +284,6 @@
     assert
 end
 "),
-=======
->>>>>>> 2db5b2c7
 // ----- std::crypto::hashes::blake3 --------------------------------------------------------------
 ("std::crypto::hashes::blake3", "# Initializes four memory addresses, provided for storing initial 4x4 blake3 
 # state matrix ( i.e. 16 elements each of 32 -bit ), for computing blake3 2-to-1 hash
