--- conflicted
+++ resolved
@@ -1,12 +1,6 @@
 use super::*;
 
-<<<<<<< HEAD
-type AdvMapEntry = (RpoDigest, Vec<Felt>);
-
-// CONSTANTS
-=======
 // TEST DATA
->>>>>>> a6108323
 // ================================================================================================
 
 /// Note: We never insert at the same key twice. This is so that the `smt::get` test can loop over
@@ -96,20 +90,7 @@
         assert_eq!(smt.root(), empty_tree_root);
     }
 
-<<<<<<< HEAD
-fn build_advice_inputs(smt: &TieredSmt) -> (MerkleStore, Vec<(RpoDigest, Vec<Felt>)>) {
-    let store = MerkleStore::from(smt);
-    let advice_map = smt
-        .upper_leaves()
-        .map(|(node, key, value)| {
-            let mut elements = key.as_elements().to_vec();
-            elements.extend(&value);
-            (node, elements)
-        })
-        .collect::<Vec<_>>();
-=======
     let mut smt = Smt::new();
->>>>>>> a6108323
 
     assert_insert_and_remove(&mut smt);
     assert_insert_and_remove(&mut smt);
@@ -276,7 +257,7 @@
     key: RpoDigest,
     value: Word,
     smt: &mut Smt,
-) -> (Vec<u64>, Vec<u64>, MerkleStore, Vec<([u8; 32], Vec<Felt>)>) {
+) -> (Vec<u64>, Vec<u64>, MerkleStore, Vec<(RpoDigest, Vec<Felt>)>) {
     // set initial state of the stack to be [VALUE, KEY, ROOT, ...]
     let mut initial_stack = Vec::new();
     append_word_to_vec(&mut initial_stack, smt.root().into());
@@ -293,13 +274,13 @@
     (initial_stack, expected_output, store, advice_map)
 }
 
-fn build_advice_inputs(smt: &Smt) -> (MerkleStore, Vec<([u8; 32], Vec<Felt>)>) {
+fn build_advice_inputs(smt: &Smt) -> (MerkleStore, Vec<(RpoDigest, Vec<Felt>)>) {
     let store = MerkleStore::from(smt);
     let advice_map = smt
         .leaves()
         .map(|(_, leaf)| {
             let leaf_hash = leaf.hash();
-            (leaf_hash.as_bytes(), leaf.to_elements())
+            (RpoDigest::try_from(leaf_hash.as_bytes()).unwrap(), leaf.to_elements())
         })
         .collect::<Vec<_>>();
 
